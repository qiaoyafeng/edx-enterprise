--- conflicted
+++ resolved
@@ -79,13 +79,9 @@
             completed_date=completed_date,
             is_passing=is_passing,
         )
-<<<<<<< HEAD
-        learner_data_record = learner_data_records[0]
-=======
         assert len(learner_data_records) == 2
         assert learner_data_records[0].course_id == self.course_key
         assert learner_data_records[1].course_id == self.course_id
->>>>>>> b92e9676
 
         for learner_data_record in learner_data_records:
             assert learner_data_record.enterprise_course_enrollment_id == enterprise_course_enrollment.id
