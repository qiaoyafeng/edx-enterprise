--- conflicted
+++ resolved
@@ -364,14 +364,6 @@
         self._test_get_response(response, [], [])
 
     @ddt.data(
-<<<<<<< HEAD
-        (1, 0, 25),
-        (2, 25, 50),
-        (3, 50, 75)
-    )
-    @ddt.unpack
-    def test_get_pagination(self, current_page_number, page_start, page_end):
-=======
         (1, 1, 0, 25, 50),
         (6, 6, 125, 150, 300),
         (7, 7, 150, 175, 300),
@@ -382,17 +374,12 @@
     )
     @ddt.unpack
     def test_get_pagination(self, current_page_number, expected_page_number, page_start, page_end, total_records):
->>>>>>> d8ef838d
         """
         Test pagination for linked learners list works expectedly.
         """
         self._login()
         linked_learners = []
-<<<<<<< HEAD
-        for i in range(0, 250):
-=======
         for i in range(0, total_records):
->>>>>>> d8ef838d
             learner = EnterpriseCustomerUserFactory(
                 enterprise_customer=self.enterprise_customer,
                 user_id=UserFactory(
@@ -409,11 +396,7 @@
         self._verify_pagination(
             response.context[self.context_parameters.LEARNERS],
             linked_learners,
-<<<<<<< HEAD
-            page_number=current_page_number,
-=======
             page_number=expected_page_number,
->>>>>>> d8ef838d
             page_start=page_start,
             page_end=page_end
         )
