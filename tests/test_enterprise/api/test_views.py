--- conflicted
+++ resolved
@@ -2365,13 +2365,9 @@
         response = self.load_json(response.content)
 
         self.assertListEqual(response, expected_response)
-<<<<<<< HEAD
-        self.assertFalse(PendingEnrollment.objects.filter(user__user_email=pending_email, course_id=course_run_id).exists())
-=======
         self.assertFalse(PendingEnrollment.objects.filter(
             user__user_email=pending_email,
             course_id=course_run_id).exists())
->>>>>>> a8862dc5
 
     def test_enterprise_customer_catalogs_response_formats(self):
         """
