--- conflicted
+++ resolved
@@ -81,21 +81,13 @@
             except RequestException as request_exception:
                 code = 500
                 body = str(request_exception)
-<<<<<<< HEAD
-                self.transmission_error_handler(learner_data, request_exception)
-=======
                 self.handle_transmission_error(learner_data, request_exception)
->>>>>>> 94ee98a1
 
             learner_data.status = str(code)
             learner_data.error_message = body if code >= 400 else ''
             learner_data.save()
 
-<<<<<<< HEAD
-    def transmission_error_handler(self, learner_data, request_exception):
-=======
     def handle_transmission_error(self, learner_data, request_exception):
->>>>>>> 94ee98a1
         """Handle the case where the transmission fails."""
         try:
             sys_msg = request_exception.response.content
