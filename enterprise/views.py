# -*- coding: utf-8 -*-
"""
User-facing views for the Enterprise app.
"""
from __future__ import absolute_import, unicode_literals

import datetime
import re
from logging import getLogger
from uuid import UUID

import waffle
from dateutil.parser import parse
from ipware.ip import get_ip
from six.moves.urllib.parse import urlencode, urljoin  # pylint: disable=import-error

from django.conf import settings
from django.contrib.auth.decorators import login_required
from django.core.exceptions import ImproperlyConfigured, PermissionDenied
from django.core.urlresolvers import reverse
from django.db import transaction
from django.http import Http404
from django.shortcuts import redirect, render
from django.utils.decorators import method_decorator
from django.utils.text import slugify
from django.utils.translation import get_language_from_request
from django.utils.translation import ugettext as _
from django.utils.translation import ungettext
from django.views.generic import View

from consent.helpers import get_data_sharing_consent
from consent.models import DataSharingConsent
from enterprise import constants, messages
from enterprise.api_client.discovery import CourseCatalogApiServiceClient
from enterprise.api_client.ecommerce import EcommerceApiClient
from enterprise.api_client.lms import CourseApiClient, EmbargoApiClient, EnrollmentApiClient
from enterprise.decorators import enterprise_login_required, force_fresh_session
from enterprise.models import EnterpriseCourseEnrollment, EnterpriseCustomerCatalog, EnterpriseCustomerUser
from enterprise.utils import (
    CourseEnrollmentDowngradeError,
    NotConnectedToOpenEdX,
    clean_html_for_template_rendering,
    filter_audit_course_modes,
    format_price,
    get_configuration_value,
    get_current_course_run,
    get_enterprise_customer_or_404,
    get_enterprise_customer_user,
    get_program_type_description,
    is_course_run_enrollable,
    track_enrollment,
    ungettext_min_max,
)

try:
    from openedx.core.djangoapps.catalog.utils import get_localized_price_text
except ImportError:
    get_localized_price_text = None

try:
    from openedx.core.djangoapps.programs.utils import ProgramDataExtender
except ImportError:
    ProgramDataExtender = None

LOGGER = getLogger(__name__)
BASKET_URL = urljoin(settings.ECOMMERCE_PUBLIC_URL_ROOT, '/basket/add/')
LMS_DASHBOARD_URL = urljoin(settings.LMS_ROOT_URL, '/dashboard')
LMS_PROGRAMS_DASHBOARD_URL = urljoin(settings.LMS_ROOT_URL, '/dashboard/programs/{uuid}')
LMS_START_PREMIUM_COURSE_FLOW_URL = urljoin(settings.LMS_ROOT_URL, '/verify_student/start-flow/{course_id}/')
LMS_COURSEWARE_URL = urljoin(settings.LMS_ROOT_URL, '/courses/{course_id}/courseware')


def verify_edx_resources():
    """
    Ensure that all necessary resources to render the view are present.
    """
    required_methods = {
        'ProgramDataExtender': ProgramDataExtender,
    }

    for method in required_methods:
        if required_methods[method] is None:
            raise NotConnectedToOpenEdX(
                _("The following method from the Open edX platform is necessary for this view but isn't available.")
                + "\nUnavailable: {method}".format(method=method)
            )


def get_global_context(request, enterprise_customer):
    """
    Get the set of variables that are needed by default across views.
    """
    platform_name = get_configuration_value("PLATFORM_NAME", settings.PLATFORM_NAME)
    # pylint: disable=no-member
    return {
        'enterprise_customer': enterprise_customer,
        'LMS_SEGMENT_KEY': settings.LMS_SEGMENT_KEY,
        'LANGUAGE_CODE': get_language_from_request(request),
        'tagline': get_configuration_value("ENTERPRISE_TAGLINE", settings.ENTERPRISE_TAGLINE),
        'platform_description': get_configuration_value(
            "PLATFORM_DESCRIPTION",
            settings.PLATFORM_DESCRIPTION,
        ),
        'LMS_ROOT_URL': settings.LMS_ROOT_URL,
        'platform_name': platform_name,
        'header_logo_alt_text': _('{platform_name} home page').format(platform_name=platform_name),
        'welcome_text': constants.WELCOME_TEXT.format(platform_name=platform_name),
        'enterprise_welcome_text': constants.ENTERPRISE_WELCOME_TEXT.format(
            enterprise_customer_name=enterprise_customer.name,
            platform_name=platform_name,
            strong_start='<strong>',
            strong_end='</strong>',
            line_break='<br/>',
            privacy_policy_link_start="<a href='{pp_url}' target='_blank'>".format(
                pp_url=get_configuration_value('PRIVACY', 'https://www.edx.org/edx-privacy-policy', type='url'),
            ),
            privacy_policy_link_end="</a>",
        ),
    }


def get_price_text(price, request):
    """
    Return the localized converted price as string (ex. '$150 USD').

    If the local_currency switch is enabled and the users location has been determined this will convert the
    given price based on conversion rate from the Catalog service and return a localized string
    """
    if waffle.switch_is_active('local_currency') and get_localized_price_text:
        return get_localized_price_text(price, request)

    return format_price(price)


class NonAtomicView(View):
    """
    A base class view for views that disable atomicity in requests.
    """

    @method_decorator(transaction.non_atomic_requests)
    def dispatch(self, request, *args, **kwargs):
        """
        Disable atomicity for the view.

        Since we have settings.ATOMIC_REQUESTS enabled, Django wraps all view functions in an atomic transaction, so
        they can be rolled back if anything fails.

        However, we need to be able to save data in the middle of get/post(), so that it's available for calls to
        external APIs.  To allow this, we need to disable atomicity at the top dispatch level.
        """
        return super(NonAtomicView, self).dispatch(request, *args, **kwargs)


class GrantDataSharingPermissions(View):
    """
    Provide a form and form handler for data sharing consent.

    View handles the case in which we get to the "verify consent" step, but consent
    hasn't yet been provided - this view contains a GET view that provides a form for
    consent to be provided, and a POST view that consumes said form.
    """

    page_title = _('Data sharing consent required')
    consent_message_header = _('Consent to share your data')
    requested_permissions_header = _(
        'Per the {start_link}Data Sharing Policy{end_link}, '
        '{bold_start}{enterprise_customer_name}{bold_end} would like to know about:'
    )
    agreement_text = _(
        'I agree to allow {platform_name} to share data about my enrollment, completion and performance '
        'in all {platform_name} courses and programs where my enrollment is sponsored by {enterprise_customer_name}.'
    )
    continue_text = _('Yes, continue')
    abort_text = _('No, take me back.')
    policy_dropdown_header = _('Data Sharing Policy')
    sharable_items_header = _(
        'Enrollment, completion, and performance data that may be shared with {enterprise_customer_name} '
        '(or its designee) for these courses and programs are limited to the following:'
    )
    sharable_items = [
        _('My email address for my {platform_name} account, and the date when I created my {platform_name} account'),
        _('My {platform_name} ID, and if I log in via single sign-on, my {enterprise_customer_name} SSO user-ID'),
        _('My {platform_name} username'),
        _('My country or region of residence'),
        _(
            'What courses and/or programs I\'ve enrolled in or unenrolled from, what track I '
            'enrolled in (audit or verified) and the date when I enrolled in each course or program'
        ),
        _(
            'Information about each course or program I\'ve enrolled in, '
            'including its duration and level of effort required'
        ),
        _(
            'Whether I completed specific parts of each course or program (for example, whether '
            'I watched a given video or completed a given homework assignment)'
        ),
        _(
            'My overall percentage completion of each course or program on a periodic basis, '
            'including the total time spent in each course or program and the date when I last '
            'logged in to each course or program'
        ),
        _('My performance in each course or program'),
        _('My final grade in each course or program, and the date when I completed each course or program'),
        _('Whether I received a certificate in each course or program'),
    ]
    sharable_items_footer = _(
        'My permission applies only to data from courses or programs that are sponsored by {enterprise_customer_name}, '
        'and not to data from any {platform_name} courses or programs that I take on my own. I understand that '
        'I may withdraw my permission only by fully unenrolling from any courses or programs that are sponsored by '
        '{enterprise_customer_name}.'
    )
    sharable_items_note_header = _('Please note')
    sharable_items_notes = [
        _('If you decline to consent, that fact may be shared with {enterprise_customer_name}.'),
    ]
    confirmation_modal_header = _('Are you aware...')
    modal_affirm_decline_msg = _('I decline')
    modal_abort_decline_msg = _('View the data sharing policy')
    policy_link_template = _('View the {start_link}data sharing policy{end_link}.').format(
        start_link='<a href="#consent-policy-dropdown-bar" class="policy-dropdown-link background-input" '
                   'id="policy-dropdown-link">',
        end_link='</a>',
    )
    policy_return_link_text = _('Return to Top')
    preview_mode = False

    def course_or_program_exist(self, course_id, program_uuid):
        """
        Return whether the input course or program exist.
        """
        course_exists = course_id and CourseApiClient().get_course_details(course_id)
        program_exists = program_uuid and CourseCatalogApiServiceClient().program_exists(program_uuid)
        return course_exists or program_exists

    def get_default_context(self, enterprise_customer, platform_name):
        """
        Get the set of variables that will populate the template by default.
        """
        context_data = {
            'page_title': self.page_title,
            'consent_message_header': self.consent_message_header,
            'requested_permissions_header': self.requested_permissions_header.format(
                enterprise_customer_name=enterprise_customer.name,
                bold_start='<b>',
                bold_end='</b>',
                start_link='<a href="#consent-policy-dropdown-bar" '
                           'class="policy-dropdown-link background-input" id="policy-dropdown-link">',
                end_link='</a>',
            ),
            'agreement_text': self.agreement_text.format(
                enterprise_customer_name=enterprise_customer.name,
                platform_name=platform_name,
            ),
            'continue_text': self.continue_text,
            'abort_text': self.abort_text,
            'policy_dropdown_header': self.policy_dropdown_header,
            'sharable_items_header': self.sharable_items_header.format(
                enterprise_customer_name=enterprise_customer.name
            ),
            'sharable_items': [
                item.format(
                    enterprise_customer_name=enterprise_customer.name,
                    platform_name=platform_name
                ) for item in self.sharable_items
            ],
            'sharable_items_footer': self.sharable_items_footer.format(
                enterprise_customer_name=enterprise_customer.name,
                platform_name=platform_name,
            ),
            'sharable_items_note_header': self.sharable_items_note_header,
            'sharable_items_notes': [
                item.format(
                    enterprise_customer_name=enterprise_customer.name,
                    platform_name=platform_name
                ) for item in self.sharable_items_notes
            ],
            'confirmation_modal_header': self.confirmation_modal_header,
            'confirmation_modal_affirm_decline_text': self.modal_affirm_decline_msg,
            'confirmation_modal_abort_decline_text': self.modal_abort_decline_msg,
            'policy_link_template': self.policy_link_template,
            'policy_return_link_text': self.policy_return_link_text,
        }
        return context_data

    def get_context_from_db(self, consent_page, platform_name, item, context):
        """
        Make set of variables(populated from db) that will be used in data sharing consent page.
        """
        enterprise_customer = consent_page.enterprise_customer
        course_title = context.get('course_title', None)
        course_start_date = context.get('course_start_date', None)
        context_data = {
            'text_override_available': True,
            'page_title': consent_page.page_title,
            'left_sidebar_text': consent_page.left_sidebar_text.format(
                enterprise_customer_name=enterprise_customer.name,
                platform_name=platform_name,
                item=item,
                course_title=course_title,
                course_start_date=course_start_date,
            ),
            'top_paragraph': consent_page.top_paragraph.format(
                enterprise_customer_name=enterprise_customer.name,
                platform_name=platform_name,
                item=item,
                course_title=course_title,
                course_start_date=course_start_date,
            ),
            'agreement_text': consent_page.agreement_text.format(
                enterprise_customer_name=enterprise_customer.name,
                platform_name=platform_name,
                item=item,
                course_title=course_title,
                course_start_date=course_start_date,
            ),
            'continue_text': consent_page.continue_text,
            'abort_text': consent_page.abort_text,
            'policy_dropdown_header': consent_page.policy_dropdown_header,
            'policy_paragraph': consent_page.policy_paragraph.format(
                enterprise_customer_name=enterprise_customer.name,
                platform_name=platform_name,
                item=item,
                course_title=course_title,
                course_start_date=course_start_date,
            ),
            'confirmation_modal_header': consent_page.confirmation_modal_header.format(
                enterprise_customer_name=enterprise_customer.name,
                platform_name=platform_name,
                item=item,
                course_title=course_title,
                course_start_date=course_start_date,
            ),
            'confirmation_alert_prompt': consent_page.confirmation_modal_text.format(
                enterprise_customer_name=enterprise_customer.name,
                platform_name=platform_name,
                item=item,
                course_title=course_title,
                course_start_date=course_start_date,
            ),
            'confirmation_modal_affirm_decline_text': consent_page.modal_affirm_decline_text,
            'confirmation_modal_abort_decline_text': consent_page.modal_abort_decline_text,
        }
        return context_data

    def get_course_or_program_context(self, enterprise_customer, course_id=None, program_uuid=None):
        """
        Return a dict having course or program specific keys for data sharing consent page.
        """
        context_data = {}
        if course_id:
            context_data.update({'course_id': course_id, 'course_specific': True})
            if not self.preview_mode:
                try:
                    catalog_api_client = CourseCatalogApiServiceClient(enterprise_customer.site)
                except ImproperlyConfigured:
                    raise Http404

                course_run_details = catalog_api_client.get_course_run(course_id)
                course_start_date = ''
                if course_run_details['start']:
                    course_start_date = parse(course_run_details['start']).strftime('%B %d, %Y')

                context_data.update({
                    'course_title': course_run_details['title'],
                    'course_start_date': course_start_date,
                })
            else:
                context_data.update({
                    'course_title': 'Demo Course',
                    'course_start_date': datetime.datetime.now().strftime('%B %d, %Y'),
                })
        else:
            context_data.update({
                'program_uuid': program_uuid,
                'program_specific': True,
            })
        return context_data

    @method_decorator(login_required)
    def get(self, request):
        """
        Render a form to collect user input about data sharing consent.
        """
        enterprise_customer_uuid = request.GET.get('enterprise_customer_uuid')
        success_url = request.GET.get('next')
        failure_url = request.GET.get('failure_url')
        course_id = request.GET.get('course_id', '')
        program_uuid = request.GET.get('program_uuid', '')
        self.preview_mode = bool(request.GET.get('preview_mode', False))
        if not (enterprise_customer_uuid and success_url and failure_url):
            raise Http404

        if not self.preview_mode:
            if not self.course_or_program_exist(course_id, program_uuid):
                raise Http404

            consent_record = get_data_sharing_consent(
                request.user.username,
                enterprise_customer_uuid,
                program_uuid=program_uuid,
                course_id=course_id
            )
            if consent_record is None or not consent_record.consent_required():
                raise Http404

            enterprise_customer = consent_record.enterprise_customer
        else:
            if not request.user.is_staff:
                raise PermissionDenied()
            enterprise_customer = get_enterprise_customer_or_404(enterprise_customer_uuid)

        context_data = get_global_context(request, enterprise_customer)
        context_data.update(
            self.get_course_or_program_context(enterprise_customer, course_id=course_id, program_uuid=program_uuid)
        )

        item = 'course' if course_id else 'program'
        # Translators: bold_start and bold_end are HTML tags for specifying enterprise name in bold text.
        context_data.update({
            'consent_request_prompt': _(
                'To access this {item}, you must first consent to share your learning achievements '
                'with {bold_start}{enterprise_customer_name}{bold_end}.'
            ).format(
                enterprise_customer_name=enterprise_customer.name,
                bold_start='<b>',
                bold_end='</b>',
                item=item,
            ),
            'confirmation_alert_prompt': _(
                'In order to start this {item} and use your discount, {bold_start}you must{bold_end} consent '
                'to share your {item} data with {enterprise_customer_name}.'
            ).format(
                enterprise_customer_name=enterprise_customer.name,
                bold_start='<b>',
                bold_end='</b>',
                item=item,
            ),
            'redirect_url': success_url,
            'failure_url': failure_url,
            'defer_creation': request.GET.get('defer_creation') is not None,
            'requested_permissions': [
                _('your enrollment in this {item}').format(item=item),
                _('your learning progress'),
                _('course completion'),
            ],
            'policy_link_template': '',
        })
        platform_name = context_data['platform_name']
        published_only = False if self.preview_mode else True
        enterprise_consent_page = enterprise_customer.get_data_sharing_consent_text_overrides(
            published_only=published_only
        )
        if enterprise_consent_page:
            context_data.update(self.get_context_from_db(enterprise_consent_page, platform_name, item, context_data))
        else:
            context_data.update(self.get_default_context(enterprise_customer, platform_name))

        return render(request, 'enterprise/grant_data_sharing_permissions.html', context=context_data)

    @method_decorator(login_required)
    def post(self, request):
        """
        Process the above form.
        """
        enterprise_uuid = request.POST.get('enterprise_customer_uuid')
        success_url = request.POST.get('redirect_url')
        failure_url = request.POST.get('failure_url')
        if not (enterprise_uuid and success_url and failure_url):
            raise Http404

        course_id = request.POST.get('course_id', '')
        program_uuid = request.POST.get('program_uuid', '')
        if not self.course_or_program_exist(course_id, program_uuid):
            raise Http404

        consent_record = get_data_sharing_consent(
            request.user.username,
            enterprise_uuid,
            program_uuid=program_uuid,
            course_id=course_id
        )
        if consent_record is None:
            raise Http404

        defer_creation = request.POST.get('defer_creation')
        consent_provided = bool(request.POST.get('data_sharing_consent', False))
        if defer_creation is None and consent_record.consent_required():
            if course_id:
                enterprise_customer_user, __ = EnterpriseCustomerUser.objects.get_or_create(
                    enterprise_customer=consent_record.enterprise_customer,
                    user_id=request.user.id
                )
                enterprise_customer_user.update_session(request)
                __, created = EnterpriseCourseEnrollment.objects.get_or_create(
                    enterprise_customer_user=enterprise_customer_user,
                    course_id=course_id,
                )
                if created:
                    track_enrollment('data-consent-page-enrollment', request.user.id, course_id, request.path)

            consent_record.granted = consent_provided
            consent_record.save()

        return redirect(success_url if consent_provided else failure_url)


class HandleConsentEnrollment(View):
    """
    Handle enterprise course enrollment at providing data sharing consent.

    View handles the case for enterprise course enrollment after successful
    consent.
    """

    @method_decorator(enterprise_login_required)
    def get(self, request, enterprise_uuid, course_id):
        """
        Handle the enrollment of enterprise learner in the provided course.

        Based on `enterprise_uuid` in URL, the view will decide which
        enterprise customer's course enrollment record should be created.

        Depending on the value of query parameter `course_mode` then learner
        will be either redirected to LMS dashboard for audit modes or
        redirected to ecommerce basket flow for payment of premium modes.
        """
        enrollment_course_mode = request.GET.get('course_mode')
<<<<<<< HEAD
        enterprise_catalog_uuid = request.GET.get('enterprise_customer_catalog_uuid')
=======
        enterprise_catalog_uuid = request.GET.get('catalog')
>>>>>>> efeff38a

        # Redirect the learner to LMS dashboard in case no course mode is
        # provided as query parameter `course_mode`
        if not enrollment_course_mode:
            return redirect(LMS_DASHBOARD_URL)

        enrollment_api_client = EnrollmentApiClient()
        course_modes = enrollment_api_client.get_course_modes(course_id)
        if not course_modes:
            raise Http404

        # Verify that the request user belongs to the enterprise against the
        # provided `enterprise_uuid`.
        enterprise_customer = get_enterprise_customer_or_404(enterprise_uuid)
        enterprise_customer_user = get_enterprise_customer_user(request.user.id, enterprise_customer.uuid)

        selected_course_mode = None
        for course_mode in course_modes:
            if course_mode['slug'] == enrollment_course_mode:
                selected_course_mode = course_mode
                break

        if not selected_course_mode:
            return redirect(LMS_DASHBOARD_URL)

        # Create the Enterprise backend database records for this course
        # enrollment
        __, created = EnterpriseCourseEnrollment.objects.get_or_create(
            enterprise_customer_user=enterprise_customer_user,
            course_id=course_id,
        )
        if created:
            track_enrollment('course-landing-page-enrollment', request.user.id, course_id, request.get_full_path())

        DataSharingConsent.objects.update_or_create(
            username=enterprise_customer_user.username,
            course_id=course_id,
            enterprise_customer=enterprise_customer_user.enterprise_customer,
            defaults={
                'granted': True
            },
        )

        audit_modes = getattr(settings, 'ENTERPRISE_COURSE_ENROLLMENT_AUDIT_MODES', ['audit', 'honor'])
        if selected_course_mode['slug'] in audit_modes:
            # In case of Audit course modes enroll the learner directly through
            # enrollment API client and redirect the learner to dashboard.
            enrollment_api_client.enroll_user_in_course(
                request.user.username, course_id, selected_course_mode['slug']
            )

            return redirect(LMS_COURSEWARE_URL.format(course_id=course_id))

        # redirect the enterprise learner to the ecommerce flow in LMS
        # Note: LMS start flow automatically detects the paid mode
        premium_flow = LMS_START_PREMIUM_COURSE_FLOW_URL.format(course_id=course_id)
        if enterprise_catalog_uuid:
<<<<<<< HEAD
            premium_flow += '?enterprise_customer_catalog_uuid={catalog_uuid}'.format(
=======
            premium_flow += '?catalog={catalog_uuid}'.format(
>>>>>>> efeff38a
                catalog_uuid=enterprise_catalog_uuid
            )

        return redirect(premium_flow)


class CourseEnrollmentView(NonAtomicView):
    """
    Enterprise landing page view.

    This view will display the course mode selection with related enterprise
    information.
    """

    PACING_FORMAT = {
        'instructor_paced': _('Instructor-Paced'),
        'self_paced': _('Self-Paced')
    }
    STATIC_TEXT_FORMAT = {
        'page_title': _('Confirm your course'),
        'confirmation_text': _('Confirm your course'),
        'starts_at_text': _('Starts'),
        'view_course_details_text': _('View Course Details'),
        'select_mode_text': _('Please select one:'),
        'price_text': _('Price'),
        'free_price_text': _('FREE'),
        'verified_text': _(
            'Earn a verified certificate!'
        ),
        'audit_text': _(
            'Not eligible for a certificate.'
        ),
        'continue_link_text': _('Continue'),
        'level_text': _('Level'),
        'effort_text': _('Effort'),
        'close_modal_button_text': _('Close'),
        'expected_learning_items_text': _("What you'll learn"),
        'course_full_description_text': _('About This Course'),
        'staff_text': _('Course Staff'),
    }
    ENT_DISCOUNT_TEXT_FORMAT = _('Discount provided by {strong_start}{enterprise_customer_name}{strong_end}')

    def set_final_prices(self, modes, request):
        """
        Set the final discounted price on each premium mode.
        """
        result = []
        for mode in modes:
            if mode['premium']:
                mode['final_price'] = EcommerceApiClient(request.user).get_course_final_price(
                    mode=mode,
                    enterprise_catalog_uuid=request.GET.get(
<<<<<<< HEAD
                        'enterprise_customer_catalog_uuid'
=======
                        'catalog'
>>>>>>> efeff38a
                    ) if request.method == 'GET' else None,
                )
            result.append(mode)
        return result

    def get_available_course_modes(self, request, course_run_id, enterprise_catalog):
        """
        Return the available course modes for the course run.

        The provided EnterpriseCustomerCatalog is used to filter and order the
        course modes returned using the EnterpriseCustomerCatalog's
        field "enabled_course_modes".
        """
        modes = EnrollmentApiClient().get_course_modes(course_run_id)
        if not modes:
            LOGGER.warning('Unable to get course modes for course run id {course_run_id}.'.format(
                course_run_id=course_run_id
            ))
            messages.add_generic_info_message_for_error(request)

        if enterprise_catalog:
            # filter and order course modes according to the enterprise catalog
            modes = [mode for mode in modes if mode['slug'] in enterprise_catalog.enabled_course_modes]
            modes.sort(key=lambda course_mode: enterprise_catalog.enabled_course_modes.index(course_mode['slug']))
            if not modes:
                messages.add_generic_info_message_for_error(request)

        return modes

    def get_base_details(self, request, enterprise_uuid, course_run_id):
        """
        Retrieve fundamental details used by both POST and GET versions of this view.

        Specifically, take an EnterpriseCustomer UUID and a course run ID, and transform those
        into an actual EnterpriseCustomer, a set of details about the course, and a list
        of the available course modes for that course run.
        """
        enterprise_customer = get_enterprise_customer_or_404(enterprise_uuid)

        # If the catalog query parameter was provided, we need to scope
        # this request to the specified EnterpriseCustomerCatalog.
        enterprise_catalog_uuid = request.GET.get('catalog')
        enterprise_catalog = None
        if enterprise_catalog_uuid:
            try:
                enterprise_catalog_uuid = UUID(enterprise_catalog_uuid)
                enterprise_catalog = enterprise_customer.enterprise_customer_catalogs.get(
                    uuid=enterprise_catalog_uuid
                )
            except (ValueError, EnterpriseCustomerCatalog.DoesNotExist):
                messages.add_generic_info_message_for_error(request)

        course = None
        course_run = None
        course_modes = []
        if enterprise_catalog:
            course, course_run = enterprise_catalog.get_course_and_course_run(course_run_id)
        else:
            try:
                course, course_run = CourseCatalogApiServiceClient(
                    enterprise_customer.site
                ).get_course_and_course_run(course_run_id)
            except ImproperlyConfigured:
                messages.add_generic_info_message_for_error(request)
                return enterprise_customer, course, course_run, course_modes

        if not course or not course_run:
            # The specified course either does not exist in the specified
            # EnterpriseCustomerCatalog, or does not exist at all in the
            # discovery service.
            LOGGER.warning(
                'Failed to fetch course [{course}] or course run [{course_run}] details for '
                'course run [{course_run_id}] enterprise [{enterprise_uuid}] '
                'catalog [{enterprise_catalog_uuid}]'.format(
                    course=course,
                    course_run=course_run,
                    course_run_id=course_run_id,
                    enterprise_uuid=enterprise_customer.uuid,
                    enterprise_catalog_uuid=enterprise_catalog_uuid,
                )
            )
            messages.add_generic_info_message_for_error(request)
            return enterprise_customer, course, course_run, course_modes

        if enterprise_catalog_uuid and not enterprise_catalog:
            # A catalog query parameter was given, but the specified
            # EnterpriseCustomerCatalog does not exist, so just return and
            # display the generic error message.
            return enterprise_customer, course, course_run, course_modes

        modes = self.get_available_course_modes(request, course_run_id, enterprise_catalog)
        audit_modes = getattr(
            settings,
            'ENTERPRISE_COURSE_ENROLLMENT_AUDIT_MODES',
            ['audit', 'honor']
        )

        for mode in modes:
            if mode['min_price']:
                price_text = get_price_text(mode['min_price'], request)
            else:
                price_text = self.STATIC_TEXT_FORMAT['free_price_text']
            if mode['slug'] in audit_modes:
                description = self.STATIC_TEXT_FORMAT['audit_text']
            else:
                description = self.STATIC_TEXT_FORMAT['verified_text']
            course_modes.append({
                'mode': mode['slug'],
                'min_price': mode['min_price'],
                'sku': mode['sku'],
                'title': mode['name'],
                'original_price': price_text,
                'final_price': price_text,
                'description': description,
                'premium': mode['slug'] not in audit_modes
            })

        return enterprise_customer, course, course_run, course_modes

    def get_enterprise_course_enrollment_page(
            self,
            request,
            enterprise_customer,
            course,
            course_run,
            course_modes,
            enterprise_course_enrollment,
            data_sharing_consent
    ):
        """
        Render enterprise-specific course track selection page.
        """
        context_data = get_global_context(request, enterprise_customer)
        enterprise_catalog_uuid = request.GET.get(
<<<<<<< HEAD
            'enterprise_customer_catalog_uuid'
=======
            'catalog'
>>>>>>> efeff38a
        ) if request.method == 'GET' else None
        html_template_for_rendering = 'enterprise/enterprise_course_enrollment_error_page.html'
        if course and course_run:
            course_enrollable = True
            course_start_date = ''
            organization_name = ''
            organization_logo = ''
            expected_learning_items = course['expected_learning_items']
            # Parse organization name and logo.
            if course['owners']:
                # The owners key contains the organizations associated with the course.
                # We pick the first one in the list here to meet UX requirements.
                organization = course['owners'][0]
                organization_name = organization['name']
                organization_logo = organization['logo_image_url']

            course_title = course_run['title']
            course_short_description = course_run['short_description'] or ''
            course_full_description = clean_html_for_template_rendering(course_run['full_description'] or '')
            course_pacing = self.PACING_FORMAT.get(course_run['pacing_type'], '')
            if course_run['start']:
                course_start_date = parse(course_run['start']).strftime('%B %d, %Y')

            course_level_type = course_run.get('level_type', '')
            staff = course_run['staff']
            # Format the course effort string using the min/max effort fields for the course run.
            course_effort = ungettext_min_max(
                '{} hour per week',
                '{} hours per week',
                '{}-{} hours per week',
                course_run['min_effort'] or None,
                course_run['max_effort'] or None,
            ) or ''

            # Parse course run image.
            course_run_image = course_run['image'] or {}
            course_image_uri = course_run_image.get('src', '')

            # Retrieve the enterprise-discounted price from ecommerce.
            course_modes = self.set_final_prices(course_modes, request)
            premium_modes = [mode for mode in course_modes if mode['premium']]

            # Filter audit course modes.
            course_modes = filter_audit_course_modes(enterprise_customer, course_modes)

            # Add a message to the message display queue if the learner
            # has gone through the data sharing consent flow and declined
            # to give data sharing consent.
            if enterprise_course_enrollment and not data_sharing_consent.granted:
                messages.add_consent_declined_message(request, enterprise_customer, course_run.get('title', ''))

            if not is_course_run_enrollable(course_run):
                messages.add_unenrollable_item_message(request, 'course')
                course_enrollable = False
            context_data.update({
                'course_enrollable': course_enrollable,
                'course_title': course_title,
                'course_short_description': course_short_description,
                'course_pacing': course_pacing,
                'course_start_date': course_start_date,
                'course_image_uri': course_image_uri,
                'course_modes': course_modes,
                'course_effort': course_effort,
                'course_full_description': course_full_description,
                'organization_logo': organization_logo,
                'organization_name': organization_name,
                'course_level_type': course_level_type,
                'premium_modes': premium_modes,
                'expected_learning_items': expected_learning_items,
<<<<<<< HEAD
                'enterprise_customer_catalog_uuid': enterprise_catalog_uuid,
=======
                'catalog': enterprise_catalog_uuid,
>>>>>>> efeff38a
                'staff': staff,
                'discount_text': self.ENT_DISCOUNT_TEXT_FORMAT.format(
                    enterprise_customer_name=enterprise_customer.name,
                    strong_start='<strong>',
                    strong_end='</strong>',
                ),
                'hide_course_original_price': enterprise_customer.hide_course_original_price
            })
            html_template_for_rendering = 'enterprise/enterprise_course_enrollment_page.html'

        context_data.update(self.STATIC_TEXT_FORMAT)
        return render(request, html_template_for_rendering, context=context_data)

    @method_decorator(enterprise_login_required)
    def post(self, request, enterprise_uuid, course_id):
        """
        Process a submitted track selection form for the enterprise.
        """
        enterprise_customer, course, course_run, course_modes = self.get_base_details(
            request, enterprise_uuid, course_id
        )

        # Create a link between the user and the enterprise customer if it does not already exist.
        enterprise_customer_user, __ = EnterpriseCustomerUser.objects.get_or_create(
            enterprise_customer=enterprise_customer,
            user_id=request.user.id
        )
        enterprise_customer_user.update_session(request)

        data_sharing_consent = DataSharingConsent.objects.proxied_get(
            username=enterprise_customer_user.username,
            course_id=course_id,
            enterprise_customer=enterprise_customer
        )

        try:
            enterprise_course_enrollment = EnterpriseCourseEnrollment.objects.get(
                enterprise_customer_user__enterprise_customer=enterprise_customer,
                enterprise_customer_user__user_id=request.user.id,
                course_id=course_id
            )
        except EnterpriseCourseEnrollment.DoesNotExist:
            enterprise_course_enrollment = None

<<<<<<< HEAD
        enterprise_catalog_uuid = request.POST.get('enterprise_customer_catalog_uuid')
=======
        enterprise_catalog_uuid = request.POST.get('catalog')
>>>>>>> efeff38a
        selected_course_mode_name = request.POST.get('course_mode')
        selected_course_mode = None
        for course_mode in course_modes:
            if course_mode['mode'] == selected_course_mode_name:
                selected_course_mode = course_mode
                break

        if not selected_course_mode:
            return self.get_enterprise_course_enrollment_page(
                request,
                enterprise_customer,
                course,
                course_run,
                course_modes,
                enterprise_course_enrollment,
                data_sharing_consent
            )

        user_consent_needed = get_data_sharing_consent(
            enterprise_customer_user.username,
            enterprise_customer.uuid,
            course_id=course_id
        ).consent_required()
        if not selected_course_mode.get('premium') and not user_consent_needed:
            # For the audit course modes (audit, honor), where DSC is not
            # required, enroll the learner directly through enrollment API
            # client and redirect the learner to LMS courseware page.
            if not enterprise_course_enrollment:
                # Create the Enterprise backend database records for this course enrollment.
                enterprise_course_enrollment = EnterpriseCourseEnrollment.objects.create(
                    enterprise_customer_user=enterprise_customer_user,
                    course_id=course_id,
                )
                track_enrollment('course-landing-page-enrollment', request.user.id, course_id, request.get_full_path())

            client = EnrollmentApiClient()
            client.enroll_user_in_course(request.user.username, course_id, selected_course_mode_name)

            return redirect(LMS_COURSEWARE_URL.format(course_id=course_id))

        if user_consent_needed:
            # For the audit course modes (audit, honor) or for the premium
            # course modes (Verified, Prof Ed) where DSC is required, redirect
            # the learner to course specific DSC with enterprise UUID from
            # there the learner will be directed to the ecommerce flow after
            # providing DSC.
            query_string_params = {
                'course_mode': selected_course_mode_name,
            }
            if enterprise_catalog_uuid:
<<<<<<< HEAD
                query_string_params.update({'enterprise_customer_catalog_uuid': enterprise_catalog_uuid})
=======
                query_string_params.update({'catalog': enterprise_catalog_uuid})
>>>>>>> efeff38a

            next_url = '{handle_consent_enrollment_url}?{query_string}'.format(
                handle_consent_enrollment_url=reverse(
                    'enterprise_handle_consent_enrollment', args=[enterprise_customer.uuid, course_id]
                ),
                query_string=urlencode(query_string_params)
            )

            failure_url = reverse('enterprise_course_run_enrollment_page', args=[enterprise_customer.uuid, course_id])
            if request.META['QUERY_STRING']:
                # Preserve all querystring parameters in the request to build
                # failure url, so that learner views the same enterprise course
                # enrollment page (after redirect) as for the first time.
                # Since this is a POST view so use `request.META` to get
                # querystring instead of `request.GET`.
                # https://docs.djangoproject.com/en/1.11/ref/request-response/#django.http.HttpRequest.META
                failure_url = '{course_enrollment_url}?{query_string}'.format(
                    course_enrollment_url=reverse(
                        'enterprise_course_run_enrollment_page', args=[enterprise_customer.uuid, course_id]
                    ),
                    query_string=request.META['QUERY_STRING']
                )

            return redirect(
                '{grant_data_sharing_url}?{params}'.format(
                    grant_data_sharing_url=reverse('grant_data_sharing_permissions'),
                    params=urlencode(
                        {
                            'next': next_url,
                            'failure_url': failure_url,
                            'enterprise_customer_uuid': enterprise_customer.uuid,
                            'course_id': course_id,
                        }
                    )
                )
            )

        # For the premium course modes (Verified, Prof Ed) where DSC is
        # not required, redirect the enterprise learner to the ecommerce
        # flow in LMS.
        # Note: LMS start flow automatically detects the paid mode
        premium_flow = LMS_START_PREMIUM_COURSE_FLOW_URL.format(course_id=course_id)
        if enterprise_catalog_uuid:
<<<<<<< HEAD
            premium_flow += '?enterprise_customer_catalog_uuid={catalog_uuid}'.format(
=======
            premium_flow += '?catalog={catalog_uuid}'.format(
>>>>>>> efeff38a
                catalog_uuid=enterprise_catalog_uuid
            )

        return redirect(premium_flow)

    @method_decorator(enterprise_login_required)
    @method_decorator(force_fresh_session)
    def get(self, request, enterprise_uuid, course_id):
        """
        Show course track selection page for the enterprise.

        Based on `enterprise_uuid` in URL, the view will decide which
        enterprise customer's course enrollment page is to use.

        Unauthenticated learners will be redirected to enterprise-linked SSO.

        A 404 will be raised if any of the following conditions are met:
            * No enterprise customer uuid kwarg `enterprise_uuid` in request.
            * No enterprise customer found against the enterprise customer
                uuid `enterprise_uuid` in the request kwargs.
            * No course is found in database against the provided `course_id`.

        """
        # Check to see if access to the course run is restricted for this user.
        embargo_url = EmbargoApiClient.redirect_if_blocked([course_id], request.user, get_ip(request), request.path)
        if embargo_url:
            return redirect(embargo_url)

        enterprise_customer, course, course_run, modes = self.get_base_details(
            request, enterprise_uuid, course_id
        )
        enterprise_customer_user = get_enterprise_customer_user(request.user.id, enterprise_uuid)
        data_sharing_consent = DataSharingConsent.objects.proxied_get(
            username=enterprise_customer_user.username,
            course_id=course_id,
            enterprise_customer=enterprise_customer
        )

        enrollment_client = EnrollmentApiClient()
        enrolled_course = enrollment_client.get_course_enrollment(request.user.username, course_id)
        try:
            enterprise_course_enrollment = EnterpriseCourseEnrollment.objects.get(
                enterprise_customer_user__enterprise_customer=enterprise_customer,
                enterprise_customer_user__user_id=request.user.id,
                course_id=course_id
            )
        except EnterpriseCourseEnrollment.DoesNotExist:
            enterprise_course_enrollment = None

        if enrolled_course and enterprise_course_enrollment:
            # The user is already enrolled in the course through the Enterprise Customer, so redirect to the course
            # info page.
            return redirect(LMS_COURSEWARE_URL.format(course_id=course_id))

        return self.get_enterprise_course_enrollment_page(
            request,
            enterprise_customer,
            course,
            course_run,
            modes,
            enterprise_course_enrollment,
            data_sharing_consent,
        )


class ProgramEnrollmentView(NonAtomicView):
    """
    Enterprise Program Enrollment landing page view.

    This view will display information pertaining to program enrollment,
    including the Enterprise offering the program, its (reduced) price,
    the courses within it, and whether one is already enrolled in them,
    and other several pieces of Enterprise context.
    """

    actions = {
        'purchase_unenrolled_courses': _('Purchase all unenrolled courses'),
        'purchase_program': _('Pursue the program'),
    }

    items = {
        'enrollment': _('enrollment'),
        'program_enrollment': _('program enrollment'),
    }

    context_data = {
        'program_type_description_header': _('What is an {platform_name} {program_type}?'),
        'platform_description_header': _('What is {platform_name}?'),
        'page_title': _('Confirm your {item}'),
        'organization_text': _('Presented by {organization}'),
        'item_bullet_points': [
            _('Credit- and Certificate-eligible'),
            _('Self-paced; courses can be taken in any order'),
        ],
        'purchase_text': _('{purchase_action} for'),
        'enrolled_in_course_and_paid_text': _('enrolled'),
        'enrolled_in_course_and_unpaid_text': _('already enrolled, must pay for certificate'),
        'expected_learning_items_text': _("What you'll learn"),
        'expected_learning_items_show_count': 2,
        'corporate_endorsements_text': _('Real Career Impact'),
        'corporate_endorsements_show_count': 1,
        'see_more_text': _('See More'),
        'see_less_text': _('See Less'),
        'confirm_button_text': _('Confirm Program'),
        'summary_header': _('Program Summary'),
        'price_text': _('Price'),
        'length_text': _('Length'),
        'length_info_text': _('{}-{} weeks per course'),
        'effort_text': _('Effort'),
        'effort_info_text': _('{}-{} hours per week, per course'),
        'level_text': _('Level'),
        'course_full_description_text': _('About This Course'),
        'staff_text': _('Course Staff'),
        'close_modal_button_text': _('Close'),
        'program_not_eligible_for_one_click_purchase_text': _('Program not eligible for one-click purchase.'),
    }

    @staticmethod
    def extend_course(course, enterprise_customer):
        """
        Extend a course with more details needed for the program landing page.

        In particular, we add the following:

        * `course_image_uri`
        * `course_title`
        * `course_level_type`
        * `course_short_description`
        * `course_full_description`
        * `course_effort`
        * `expected_learning_items`
        * `staff`
        """
        try:
            catalog_api_client = CourseCatalogApiServiceClient(enterprise_customer.site)
        except ImproperlyConfigured:
            raise Http404

        course_run_id = course['course_runs'][0]['key']
        course_details, course_run_details = catalog_api_client.get_course_and_course_run(course_run_id)
        if not course_details or not course_run_details:
            raise Http404

        weeks_to_complete = course_run_details['weeks_to_complete']
        course_run_image = course_run_details['image'] or {}
        course.update({
            'course_image_uri': course_run_image.get('src', ''),
            'course_title': course_run_details['title'],
            'course_level_type': course_run_details.get('level_type', ''),
            'course_short_description': course_run_details['short_description'] or '',
            'course_full_description': clean_html_for_template_rendering(course_run_details['full_description'] or ''),
            'expected_learning_items': course_details.get('expected_learning_items', []),
            'staff': course_run_details.get('staff', []),
            'course_effort': ungettext_min_max(
                '{} hour per week',
                '{} hours per week',
                '{}-{} hours per week',
                course_run_details['min_effort'] or None,
                course_run_details['max_effort'] or None,
            ) or '',
            'weeks_to_complete': ungettext(
                '{} week',
                '{} weeks',
                weeks_to_complete
            ).format(weeks_to_complete) if weeks_to_complete else '',
        })
        return course

    def get_program_details(self, request, program_uuid, enterprise_customer):
        """
        Retrieve fundamental details used by both POST and GET versions of this view.

        Specifically:

        * Take the program UUID and get specific details about the program.
        * Determine whether the learner is enrolled in the program.
        * Determine whether the learner is certificate eligible for the program.
        """
        try:
            course_catalog_api_client = CourseCatalogApiServiceClient(enterprise_customer.site)
        except ImproperlyConfigured:
            raise Http404

        program_details = course_catalog_api_client.get_program_by_uuid(program_uuid)
        if program_details is None:
            raise Http404

        program_type = course_catalog_api_client.get_program_type_by_slug(slugify(program_details['type']))
        if program_type is None:
            raise Http404

        # Extend our program details with context we'll need for display or for deciding redirects.
        program_details = ProgramDataExtender(program_details, request.user).extend()

        # TODO: Upstream this additional context to the platform's `ProgramDataExtender` so we can avoid this here.
        program_details['enrolled_in_program'] = False
        enrollment_count = 0
        for extended_course in program_details['courses']:
            # We need to extend our course data further for modals and other displays.
            extended_course.update(ProgramEnrollmentView.extend_course(extended_course, enterprise_customer))

            # We're enrolled in the program if we have certificate-eligible enrollment in even 1 of its courses.
            extended_course_run = extended_course['course_runs'][0]
            if extended_course_run['is_enrolled'] and extended_course_run['upgrade_url'] is None:
                program_details['enrolled_in_program'] = True
                enrollment_count += 1

        # We're certificate eligible for the program if we have certificate-eligible enrollment in all of its courses.
        program_details['certificate_eligible_for_program'] = (enrollment_count == len(program_details['courses']))
        program_details['type_details'] = program_type
        return program_details

    def get_enterprise_program_enrollment_page(self, request, enterprise_customer, program_details):
        """
        Render Enterprise-specific program enrollment page.
        """
        # Safely make the assumption that we can use the first authoring organization.
        organizations = program_details['authoring_organizations']
        organization = organizations[0] if organizations else {}
        platform_name = get_configuration_value('PLATFORM_NAME', settings.PLATFORM_NAME)
        program_title = program_details['title']
        program_type_details = program_details['type_details']
        program_type = program_type_details['name']

        # Make any modifications for singular/plural-dependent text.
        program_courses = program_details['courses']
        course_count = len(program_courses)
        course_count_text = ungettext(
            '{count} Course',
            '{count} Courses',
            course_count,
        ).format(count=course_count)
        effort_info_text = ungettext_min_max(
            '{} hour per week, per course',
            '{} hours per week, per course',
            self.context_data['effort_info_text'],
            program_details.get('min_hours_effort_per_week'),
            program_details.get('max_hours_effort_per_week'),
        )
        length_info_text = ungettext_min_max(
            '{} week per course',
            '{} weeks per course',
            self.context_data['length_info_text'],
            program_details.get('weeks_to_complete_min'),
            program_details.get('weeks_to_complete_max'),
        )

        # Update some enrollment-related text requirements.
        if program_details['enrolled_in_program']:
            purchase_action = self.actions['purchase_unenrolled_courses']
            item = self.items['enrollment']
        else:
            purchase_action = self.actions['purchase_program']
            item = self.items['program_enrollment']

        # Add any DSC warning messages.
        program_data_sharing_consent = get_data_sharing_consent(
            request.user.username,
            enterprise_customer.uuid,
            program_uuid=program_details['uuid'],
        )
        if program_data_sharing_consent.exists and not program_data_sharing_consent.granted:
            messages.add_consent_declined_message(request, enterprise_customer, program_title)

        discount_data = program_details.get('discount_data', {})
        one_click_purchase_eligibility = program_details.get('is_learner_eligible_for_one_click_purchase', False)
        # The following messages shouldn't both appear at the same time, and we prefer the eligibility message.
        if not one_click_purchase_eligibility:
            messages.add_unenrollable_item_message(request, 'program')
        elif discount_data.get('total_incl_tax_excl_discounts') is None:
            messages.add_missing_price_information_message(request, program_title)

        # Update our context with the above calculated details and more.
        context_data = self.context_data.copy()
        context_data.update(get_global_context(request, enterprise_customer))
        context_data.update({
            'program_type_description_header': self.context_data['program_type_description_header'].format(
                platform_name=platform_name,
                program_type=program_type,
            ),
            'platform_description_header': self.context_data['platform_description_header'].format(
                platform_name=platform_name
            ),
            'organization_name': organization.get('name'),
            'organization_logo': organization.get('logo_image_url'),
            'organization_text': self.context_data['organization_text'].format(organization=organization.get('name')),
            'page_title': self.context_data['page_title'].format(item=item),
            'program_type_logo': program_type_details['logo_image'].get('medium', {}).get('url', ''),
            'program_type': program_type,
            'program_type_description': get_program_type_description(program_type),
            'program_title': program_title,
            'program_subtitle': program_details['subtitle'],
            'program_overview': program_details['overview'],
            'program_price': get_price_text(discount_data.get('total_incl_tax_excl_discounts', 0), request),
            'program_discounted_price': get_price_text(discount_data.get('total_incl_tax', 0), request),
            'is_discounted': discount_data.get('is_discounted', False),
            'courses': program_courses,
            'item_bullet_points': self.context_data['item_bullet_points'],
            'purchase_text': self.context_data['purchase_text'].format(purchase_action=purchase_action),
            'expected_learning_items': program_details['expected_learning_items'],
            'corporate_endorsements': program_details['corporate_endorsements'],
            'course_count_text': course_count_text,
            'length_info_text': length_info_text,
            'effort_info_text': effort_info_text,
            'is_learner_eligible_for_one_click_purchase': one_click_purchase_eligibility,
        })
        return render(request, 'enterprise/enterprise_program_enrollment_page.html', context=context_data)

    @method_decorator(enterprise_login_required)
    @method_decorator(force_fresh_session)
    def get(self, request, enterprise_uuid, program_uuid):
        """
        Show Program Landing page for the Enterprise's Program.

        Render the Enterprise's Program Enrollment page for a specific program.
        The Enterprise and Program are both selected by their respective UUIDs.

        Unauthenticated learners will be redirected to enterprise-linked SSO.

        A 404 will be raised if any of the following conditions are met:
            * No enterprise customer UUID query parameter ``enterprise_uuid`` found in request.
            * No enterprise customer found against the enterprise customer
                uuid ``enterprise_uuid`` in the request kwargs.
            * No Program can be found given ``program_uuid`` either at all or associated with
                the Enterprise..
        """
        verify_edx_resources()

        enterprise_customer = get_enterprise_customer_or_404(enterprise_uuid)
        program_details = self.get_program_details(request, program_uuid, enterprise_customer)
        if program_details['certificate_eligible_for_program']:
            # The user is already enrolled in the program, so redirect to the program's dashboard.
            return redirect(LMS_PROGRAMS_DASHBOARD_URL.format(uuid=program_uuid))

        # Check to see if access to any of the course runs in the program are restricted for this user.
        course_run_ids = []
        for course in program_details['courses']:
            for course_run in course['course_runs']:
                course_run_ids.append(course_run['key'])
        embargo_url = EmbargoApiClient.redirect_if_blocked(course_run_ids, request.user, get_ip(request), request.path)
        if embargo_url:
            return redirect(embargo_url)

        return self.get_enterprise_program_enrollment_page(request, enterprise_customer, program_details)

    @method_decorator(enterprise_login_required)
    def post(self, request, enterprise_uuid, program_uuid):
        """
        Process a submitted track selection form for the enterprise.
        """
        verify_edx_resources()

        # Create a link between the user and the enterprise customer if it does not already exist.
        enterprise_customer = get_enterprise_customer_or_404(enterprise_uuid)
        with transaction.atomic():
            enterprise_customer_user, __ = EnterpriseCustomerUser.objects.get_or_create(
                enterprise_customer=enterprise_customer,
                user_id=request.user.id
            )
            enterprise_customer_user.update_session(request)

        program_details = self.get_program_details(request, program_uuid, enterprise_customer)
        if program_details['certificate_eligible_for_program']:
            # The user is already enrolled in the program, so redirect to the program's dashboard.
            return redirect(LMS_PROGRAMS_DASHBOARD_URL.format(uuid=program_uuid))

        basket_page = '{basket_url}?{params}'.format(
            basket_url=BASKET_URL,
            params=urlencode(
                [tuple(['sku', sku]) for sku in program_details['skus']] +
                [tuple(['bundle', program_uuid])]
            )
        )
        if get_data_sharing_consent(
                enterprise_customer_user.username,
                enterprise_customer.uuid,
                program_uuid=program_uuid,
        ).consent_required():
            return redirect(
                '{grant_data_sharing_url}?{params}'.format(
                    grant_data_sharing_url=reverse('grant_data_sharing_permissions'),
                    params=urlencode(
                        {
                            'next': basket_page,
                            'failure_url': reverse(
                                'enterprise_program_enrollment_page',
                                args=[enterprise_customer.uuid, program_uuid]
                            ),
                            'enterprise_customer_uuid': enterprise_customer.uuid,
                            'program_uuid': program_uuid,
                        }
                    )
                )
            )

        return redirect(basket_page)


class RouterView(NonAtomicView):
    """
    A router or gateway view for managing Enterprise workflows.
    """

    # pylint: disable=invalid-name
    COURSE_ENROLLMENT_VIEW_URL = '/enterprise/{}/course/{}/enroll/'
    PROGRAM_ENROLLMENT_VIEW_URL = '/enterprise/{}/program/{}/enroll/'
    HANDLE_CONSENT_ENROLLMENT_VIEW_URL = '/enterprise/handle_consent_enrollment/{}/course/{}/'
    VIEWS = {
        COURSE_ENROLLMENT_VIEW_URL: CourseEnrollmentView,
        PROGRAM_ENROLLMENT_VIEW_URL: ProgramEnrollmentView,
        HANDLE_CONSENT_ENROLLMENT_VIEW_URL: HandleConsentEnrollment,
    }

    @staticmethod
    def get_path_variables(**kwargs):
        """
        Get the base variables for any view to route to.

        Currently gets:
        - `enterprise_uuid` - the UUID of the enterprise customer.
        - `course_run_id` - the ID of the course, if applicable.
        - `program_uuid` - the UUID of the program, if applicable.
        """
        enterprise_customer_uuid = kwargs.get('enterprise_uuid', '')
        course_run_id = kwargs.get('course_id', '')
        course_key = kwargs.get('course_key', '')
        program_uuid = kwargs.get('program_uuid', '')

        return enterprise_customer_uuid, course_run_id, course_key, program_uuid

    @staticmethod
    def get_course_run_id(enterprise_customer, course_key):
        """
        User is requesting a course, we need to translate that into the current course run.

        :param enterprise_customer:
        :param course_key:
        :return: course_run_id
        """
        try:
            course = CourseCatalogApiServiceClient(enterprise_customer.site).get_course_details(course_key)
        except ImproperlyConfigured:
            raise Http404

        course_run = get_current_course_run(course)
        if course_run:
            course_run_id = course_run['key']
            return course_run_id
        else:
            raise Http404

    def eligible_for_direct_audit_enrollment(self, request, enterprise_customer, resource_id, course_key=None):
        """
        Return whether a request is eligible for direct audit enrollment for a particular enterprise customer.

        'resource_id' can be either course_run_id or program_uuid.
        We check for the following criteria:
        - The `audit` query parameter.
        - The user's being routed to the course enrollment landing page.
        - The customer's catalog contains the course in question.
        - The audit track is an available mode for the course.
        """
        course_identifier = course_key if course_key else resource_id

        # Return it in one big statement to utilize short-circuiting behavior. Avoid the API call if possible.
        return request.GET.get('audit') and \
            request.path == self.COURSE_ENROLLMENT_VIEW_URL.format(enterprise_customer.uuid, course_identifier) and \
            enterprise_customer.catalog_contains_course(resource_id) and \
            EnrollmentApiClient().has_course_mode(resource_id, 'audit')

    def redirect(self, request, *args, **kwargs):
        """
        Redirects to the appropriate view depending on where the user came from.
        """
        enterprise_customer_uuid, course_run_id, course_key, program_uuid = RouterView.get_path_variables(**kwargs)
        resource_id = course_key or course_run_id or program_uuid
        # Replace enterprise UUID and resource ID with '{}', to easily match with a path in RouterView.VIEWS. Example:
        # /enterprise/fake-uuid/course/course-v1:cool+course+2017/enroll/ -> /enterprise/{}/course/{}/enroll/
        path = re.sub('{}|{}'.format(enterprise_customer_uuid, re.escape(resource_id)), '{}', request.path)

        # Remove course_key from kwargs if it exists because delegate views are not expecting it.
        kwargs.pop('course_key', None)

        return self.VIEWS[path].as_view()(request, *args, **kwargs)

    @method_decorator(enterprise_login_required)
    @method_decorator(force_fresh_session)
    def get(self, request, *args, **kwargs):
        """
        Run some custom GET logic for Enterprise workflows before routing the user through existing views.

        In particular, before routing to existing views:
        - If the requested resource is a course, find the current course run for that course,
          and make that course run the requested resource instead.
        - Look to see whether a request is eligible for direct audit enrollment, and if so, directly enroll the user.
        """
        enterprise_customer_uuid, course_run_id, course_key, program_uuid = RouterView.get_path_variables(**kwargs)
        enterprise_customer = get_enterprise_customer_or_404(enterprise_customer_uuid)
        if course_key:
            course_run_id = RouterView.get_course_run_id(enterprise_customer, course_key)
            kwargs['course_id'] = course_run_id

        # Ensure that the link is saved to the database prior to making some call in a downstream view
        # which may need to know that the user belongs to an enterprise customer.
        with transaction.atomic():
            enterprise_customer_user, __ = EnterpriseCustomerUser.objects.get_or_create(
                enterprise_customer=enterprise_customer,
                user_id=request.user.id
            )
            enterprise_customer_user.update_session(request)

        # Directly enroll in audit mode if the request in question has full direct audit enrollment eligibility.
        resource_id = course_run_id or program_uuid
        if self.eligible_for_direct_audit_enrollment(request, enterprise_customer, resource_id, course_key):
            try:
                enterprise_customer_user.enroll(resource_id, 'audit')
                track_enrollment('direct-audit-enrollment', request.user.id, resource_id, request.get_full_path())
            except CourseEnrollmentDowngradeError:
                pass
            # The courseware view logic will check for DSC requirements, and route to the DSC page if necessary.
            return redirect(LMS_COURSEWARE_URL.format(course_id=resource_id))

        return self.redirect(request, *args, **kwargs)

    @method_decorator(enterprise_login_required)
    def post(self, request, *args, **kwargs):
        """
        Run some custom POST logic for Enterprise workflows before routing the user through existing views.
        """
        # pylint: disable=unused-variable
        enterprise_customer_uuid, course_run_id, course_key, program_uuid = RouterView.get_path_variables(**kwargs)
        enterprise_customer = get_enterprise_customer_or_404(enterprise_customer_uuid)

        if course_key:
            kwargs['course_id'] = RouterView.get_course_run_id(enterprise_customer, course_key)

        return self.redirect(request, *args, **kwargs)<|MERGE_RESOLUTION|>--- conflicted
+++ resolved
@@ -525,11 +525,7 @@
         redirected to ecommerce basket flow for payment of premium modes.
         """
         enrollment_course_mode = request.GET.get('course_mode')
-<<<<<<< HEAD
-        enterprise_catalog_uuid = request.GET.get('enterprise_customer_catalog_uuid')
-=======
         enterprise_catalog_uuid = request.GET.get('catalog')
->>>>>>> efeff38a
 
         # Redirect the learner to LMS dashboard in case no course mode is
         # provided as query parameter `course_mode`
@@ -587,11 +583,7 @@
         # Note: LMS start flow automatically detects the paid mode
         premium_flow = LMS_START_PREMIUM_COURSE_FLOW_URL.format(course_id=course_id)
         if enterprise_catalog_uuid:
-<<<<<<< HEAD
-            premium_flow += '?enterprise_customer_catalog_uuid={catalog_uuid}'.format(
-=======
             premium_flow += '?catalog={catalog_uuid}'.format(
->>>>>>> efeff38a
                 catalog_uuid=enterprise_catalog_uuid
             )
 
@@ -644,11 +636,7 @@
                 mode['final_price'] = EcommerceApiClient(request.user).get_course_final_price(
                     mode=mode,
                     enterprise_catalog_uuid=request.GET.get(
-<<<<<<< HEAD
-                        'enterprise_customer_catalog_uuid'
-=======
                         'catalog'
->>>>>>> efeff38a
                     ) if request.method == 'GET' else None,
                 )
             result.append(mode)
@@ -783,11 +771,7 @@
         """
         context_data = get_global_context(request, enterprise_customer)
         enterprise_catalog_uuid = request.GET.get(
-<<<<<<< HEAD
-            'enterprise_customer_catalog_uuid'
-=======
             'catalog'
->>>>>>> efeff38a
         ) if request.method == 'GET' else None
         html_template_for_rendering = 'enterprise/enterprise_course_enrollment_error_page.html'
         if course and course_run:
@@ -857,11 +841,7 @@
                 'course_level_type': course_level_type,
                 'premium_modes': premium_modes,
                 'expected_learning_items': expected_learning_items,
-<<<<<<< HEAD
-                'enterprise_customer_catalog_uuid': enterprise_catalog_uuid,
-=======
                 'catalog': enterprise_catalog_uuid,
->>>>>>> efeff38a
                 'staff': staff,
                 'discount_text': self.ENT_DISCOUNT_TEXT_FORMAT.format(
                     enterprise_customer_name=enterprise_customer.name,
@@ -906,11 +886,7 @@
         except EnterpriseCourseEnrollment.DoesNotExist:
             enterprise_course_enrollment = None
 
-<<<<<<< HEAD
-        enterprise_catalog_uuid = request.POST.get('enterprise_customer_catalog_uuid')
-=======
         enterprise_catalog_uuid = request.POST.get('catalog')
->>>>>>> efeff38a
         selected_course_mode_name = request.POST.get('course_mode')
         selected_course_mode = None
         for course_mode in course_modes:
@@ -961,11 +937,7 @@
                 'course_mode': selected_course_mode_name,
             }
             if enterprise_catalog_uuid:
-<<<<<<< HEAD
-                query_string_params.update({'enterprise_customer_catalog_uuid': enterprise_catalog_uuid})
-=======
                 query_string_params.update({'catalog': enterprise_catalog_uuid})
->>>>>>> efeff38a
 
             next_url = '{handle_consent_enrollment_url}?{query_string}'.format(
                 handle_consent_enrollment_url=reverse(
@@ -1009,11 +981,7 @@
         # Note: LMS start flow automatically detects the paid mode
         premium_flow = LMS_START_PREMIUM_COURSE_FLOW_URL.format(course_id=course_id)
         if enterprise_catalog_uuid:
-<<<<<<< HEAD
-            premium_flow += '?enterprise_customer_catalog_uuid={catalog_uuid}'.format(
-=======
             premium_flow += '?catalog={catalog_uuid}'.format(
->>>>>>> efeff38a
                 catalog_uuid=enterprise_catalog_uuid
             )
 
