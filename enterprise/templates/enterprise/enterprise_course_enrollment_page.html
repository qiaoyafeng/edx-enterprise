--- conflicted
+++ resolved
@@ -50,11 +50,7 @@
           {% if course_enrollable %}
             <form method="POST">
               <input type="hidden" name="csrfmiddlewaretoken" value="{{ csrf_token }}" />
-<<<<<<< HEAD
-              <input type="hidden" name="enterprise_customer_catalog_uuid" value="{{ enterprise_customer_catalog_uuid }}" />
-=======
               <input type="hidden" name="catalog" value="{{ catalog }}" />
->>>>>>> efeff38a
               {% if course_modes|length > 1 %}<div class="caption">{{ select_mode_text }}</div>{% endif %}
               {% for course_mode in course_modes %}
               <div class="radio-block">
