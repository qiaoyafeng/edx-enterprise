--- conflicted
+++ resolved
@@ -38,8 +38,6 @@
     split_usernames_and_emails,
     validate_email_to_link,
 )
-
-from enterprise.admin.utils import paginated_list
 
 from enterprise.api_client.lms import EnrollmentApiClient
 from enterprise.constants import PAGE_SIZE
@@ -246,11 +244,7 @@
         """
         return request.GET.get('q', None)
 
-<<<<<<< HEAD
-    def get_enterprise_customer_user_queryset(self, request, search_keyword, customer_uuid, page_size=10):
-=======
     def get_enterprise_customer_user_queryset(self, request, search_keyword, customer_uuid, page_size=PAGE_SIZE):
->>>>>>> f6619f91
         """
         Get the list of EnterpriseCustomerUsers we want to render.
 
@@ -262,26 +256,6 @@
             page_size (int): Number of learners displayed in each paginated set.
         """
         page = request.GET.get('page', 1)
-<<<<<<< HEAD
-        show_all = request.GET.get('all', None)
-
-        if show_all or search_keyword is None:
-            learners = EnterpriseCustomerUser.objects.all()
-        else:
-            learners = EnterpriseCustomerUser.objects.filter(enterprise_customer__uuid=customer_uuid)
-            user_ids = learners.values_list('user_id', flat=True)
-            matching_users = User.objects.filter(
-                Q(pk__in=user_ids),
-                Q(email__icontains=search_keyword) | Q(username__icontains=search_keyword)
-            )
-            matching_user_ids = matching_users.values_list('pk', flat=True)
-            learners = learners.filter(user_id__in=matching_user_ids)
-
-        if show_all is None:
-            learners = paginated_list(learners, page, page_size)
-
-        return learners
-=======
         learners = EnterpriseCustomerUser.objects.filter(enterprise_customer__uuid=customer_uuid)
         user_ids = learners.values_list('user_id', flat=True)
         matching_users = User.objects.filter(pk__in=user_ids)
@@ -292,7 +266,6 @@
         matching_user_ids = matching_users.values_list('pk', flat=True)
         learners = learners.filter(user_id__in=matching_user_ids)
         return paginated_list(learners, page, page_size)
->>>>>>> f6619f91
 
     def get_pending_users_queryset(self, search_keyword, customer_uuid):
         """
