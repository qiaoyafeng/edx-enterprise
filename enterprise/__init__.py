--- conflicted
+++ resolved
@@ -4,10 +4,6 @@
 
 from __future__ import absolute_import, unicode_literals
 
-<<<<<<< HEAD
-__version__ = "0.67.6"
-=======
 __version__ = "0.67.7"
->>>>>>> 194fa459
 
 default_app_config = "enterprise.apps.EnterpriseConfig"  # pylint: disable=invalid-name