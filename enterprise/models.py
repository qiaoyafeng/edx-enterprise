# -*- coding: utf-8 -*-
"""
Database models for enterprise.
"""
from __future__ import absolute_import, unicode_literals

import collections
import os
from logging import getLogger
from uuid import uuid4

import six
from fernet_fields import EncryptedCharField
from jsonfield.fields import JSONField
from multi_email_field.fields import MultiEmailField
from simple_history.models import HistoricalRecords
from six.moves.urllib.parse import urljoin  # pylint: disable=import-error,ungrouped-imports

from django.apps import apps
from django.conf import settings
from django.contrib.auth.models import User
from django.contrib.sites.models import Site
from django.core import mail
from django.core.exceptions import NON_FIELD_ERRORS, ObjectDoesNotExist, ValidationError
from django.core.files.storage import default_storage
from django.core.urlresolvers import reverse
from django.core.validators import MaxValueValidator, MinValueValidator
from django.db import models
from django.template import Context, Template
from django.utils.encoding import force_bytes, force_text, python_2_unicode_compatible
from django.utils.functional import cached_property, lazy
from django.utils.http import urlquote
from django.utils.safestring import mark_safe
from django.utils.translation import ugettext
from django.utils.translation import ugettext_lazy as _

from model_utils.models import TimeStampedModel

from enterprise import utils
from enterprise.api_client.discovery import CourseCatalogApiClient, CourseCatalogApiServiceClient
from enterprise.api_client.lms import (
    EnrollmentApiClient,
    ThirdPartyAuthApiClient,
    enroll_user_in_course_locally,
    parse_lms_api_datetime,
)
from enterprise.constants import json_serialized_course_modes
from enterprise.utils import CourseEnrollmentDowngradeError, get_configuration_value, parse_course_key
from enterprise.validators import validate_image_extension, validate_image_size

LOGGER = getLogger(__name__)

mark_safe_lazy = lazy(mark_safe, six.text_type)  # pylint: disable=invalid-name


class EnterpriseCustomerManager(models.Manager):
    """
    Model manager for :class:`.EnterpriseCustomer` model.

    Filters out inactive Enterprise Customers, otherwise works the same as default model manager.
    """

    # This manager filters out some records, hence according to the Django docs it must not be used
    # for related field access. Although False is default value, it still makes sense to set it explicitly
    # https://docs.djangoproject.com/en/1.10/topics/db/managers/#base-managers
    use_for_related_fields = False

    def get_queryset(self):
        """
        Return a new QuerySet object. Filters out inactive Enterprise Customers.
        """
        return super(EnterpriseCustomerManager, self).get_queryset().filter(active=True)


@python_2_unicode_compatible
class EnterpriseCustomer(TimeStampedModel):
    """
    Enterprise Customer is an organization or a group of people that "consumes" courses.

    Users associated with an Enterprise Customer take courses on the edX platform.

    Enterprise Customer might be providing certain benefits to their members, like discounts to paid course
    enrollments, and also might request (or require) sharing learner results with them.

    Fields:
        uuid (UUIDField, PRIMARY KEY): Enterprise Customer code - used to reference this Enterprise Customer in
            other parts of the system (SSO, ecommerce, analytics etc.).
        name (:class:`django.db.models.CharField`): Enterprise Customer name.
        active (:class:`django.db.models.BooleanField`): used to mark inactive Enterprise Customers - implements
            "soft delete" pattern.
    """

    class Meta:
        app_label = 'enterprise'
        verbose_name = _("Enterprise Customer")
        verbose_name_plural = _("Enterprise Customers")
        ordering = ['created']

    objects = models.Manager()
    active_customers = EnterpriseCustomerManager()

    uuid = models.UUIDField(primary_key=True, default=uuid4, editable=False)
    name = models.CharField(max_length=255, blank=False, null=False, help_text=_("Enterprise Customer name."))
    catalog = models.PositiveIntegerField(
        null=True,
        blank=True,
        help_text=_("Course catalog for the Enterprise Customer.")
    )
    active = models.BooleanField(default=True)
    history = HistoricalRecords()
    site = models.ForeignKey(
        Site,
        related_name="enterprise_customers",
        on_delete=models.deletion.CASCADE
    )

    AT_ENROLLMENT = 'at_enrollment'
    EXTERNALLY_MANAGED = 'externally_managed'
    DATA_SHARING_CONSENT_CHOICES = (
        (AT_ENROLLMENT, 'At Enrollment'),
        (EXTERNALLY_MANAGED, 'Managed externally')
    )

    enable_data_sharing_consent = models.BooleanField(
        default=False,
        help_text=_(
            "Specifies whether data sharing consent is enabled or disabled "
            "for learners signing in through this enterprise customer. If "
            "disabled, consent will not be requested, and eligible data will "
            "not be shared."
        )
    )

    enforce_data_sharing_consent = models.CharField(
        max_length=25,
        blank=False,
        choices=DATA_SHARING_CONSENT_CHOICES,
        default=AT_ENROLLMENT,
        help_text=_(
            "Specifies whether data sharing consent is optional, is required "
            "at login, or is required at enrollment."
        )
    )

    enable_audit_enrollment = models.BooleanField(
        default=False,
        help_text=_(
            "Specifies whether the audit track enrollment option will be displayed in the course enrollment view."
        )
    )

    enable_audit_data_reporting = models.BooleanField(
        default=False,
        help_text=_(
            "Specifies whether to pass-back audit track enrollment data through an integrated channel."
        )
    )

    replace_sensitive_sso_username = models.BooleanField(
        default=False,
        help_text=_(
            "Specifies whether to replace the display of potentially sensitive SSO usernames "
            "with a more generic name, e.g. EnterpriseLearner."
        )
    )

    @property
    def identity_provider(self):
        """
        Return the unique slug for the identity provider associated with this enterprise customer.

        Returns `None` if enterprise customer does not have any identity provider.
        """
        try:
            return self.enterprise_customer_identity_provider and self.enterprise_customer_identity_provider.provider_id
        except ObjectDoesNotExist:
            return None

    def __str__(self):
        """
        Return human-readable string representation.
        """
        # pylint: disable=no-member
        return "<EnterpriseCustomer {code:x}: {name}>".format(code=self.uuid.time_low, name=self.name)

    def __repr__(self):
        """
        Return uniquely identifying string representation.
        """
        return self.__str__()

    def enforces_data_sharing_consent(self, enforcement_location):
        """
        Determine whether the enterprise customer enforce data sharing consent at the given point.

        Args:
            enforcement_location (str): the point where to see data sharing consent state.
            argument can either be 'at_enrollment' or 'externally_managed'
        """
        return self.requests_data_sharing_consent and self.enforce_data_sharing_consent == enforcement_location

    @property
    def requests_data_sharing_consent(self):
        """
        Determine whether the enterprise customer has enabled the data sharing consent request.
        """
        return self.enable_data_sharing_consent and self.enforce_data_sharing_consent != self.EXTERNALLY_MANAGED

    @property
    def enables_audit_data_reporting(self):
        """
        Determine whether the enterprise customer has enabled the ability to report/pass-back audit track data.
        """
        return self.enable_audit_enrollment and self.enable_audit_data_reporting

    @property
    def serialized(self):
        """Return a serialized version of this customer."""
        from enterprise.api.v1 import serializers
        return serializers.EnterpriseCustomerSerializer(self).data

    def get_data_sharing_consent_text_overrides(self, published_only=True):
        """
        Return DataSharingConsentTextOverrides associated with this instance.
        """
        # pylint: disable=invalid-name
        DataSharingConsentTextOverrides = apps.get_model('consent', 'DataSharingConsentTextOverrides')
        queryset = DataSharingConsentTextOverrides.objects.filter(enterprise_customer=self)
        if published_only:
            queryset = queryset.filter(published=True)
        return queryset.first()

    def get_course_enrollment_url(self, course_key):
        """
        Return enterprise landing page url for the given course.

        Arguments:
            course_key (str): The course key for the course to be displayed.
        Returns:
            (str): Enterprise landing page url.
        """
        url = urljoin(
            get_configuration_value('LMS_ROOT_URL', settings.LMS_ROOT_URL),
            reverse(
                'enterprise_course_enrollment_page',
                kwargs={'enterprise_uuid': self.uuid, 'course_key': course_key}
            )
        )
        return utils.update_query_parameters(url, utils.get_enterprise_utm_context(self))

    def get_course_run_enrollment_url(self, course_run_key):
        """
        Return enterprise landing page url for the given course.

        Arguments:
            course_run_key (str): The course run id for the course to be displayed.
        Returns:
            (str): Enterprise landing page url.
        """
        url = urljoin(
            get_configuration_value('LMS_ROOT_URL', settings.LMS_ROOT_URL),
            reverse(
                'enterprise_course_run_enrollment_page',
                kwargs={'enterprise_uuid': self.uuid, 'course_id': course_run_key}
            )
        )
        return utils.update_query_parameters(url, utils.get_enterprise_utm_context(self))

    def get_program_enrollment_url(self, program_uuid):
        """
        Return enterprise landing page url for the given program.

        Arguments:
            program_uuid (str): The program UUID.
        Returns:
            (str): Enterprise program landing page url.
        """
        url = urljoin(
            get_configuration_value('LMS_ROOT_URL', settings.LMS_ROOT_URL),
            reverse(
                'enterprise_program_enrollment_page',
                kwargs={'enterprise_uuid': self.uuid, 'program_uuid': program_uuid}
            )
        )
        return utils.update_query_parameters(url, utils.get_enterprise_utm_context(self))

    def catalog_contains_course(self, course_run_id):
        """
        Determine if the specified course run is contained in at least one of the enterprise's catalogs.

        Arguments:
            course_run_id (str): The string ID of the course or course run in question

        Returns:
            bool: Whether the enterprise catalog includes the given course run.
        """
        if self.catalog:
            client = CourseCatalogApiServiceClient(self.site)
            if client.is_course_in_catalog(self.catalog, course_run_id):
                return True

        for catalog in self.enterprise_customer_catalogs.all():
            if catalog.contains_courses([course_run_id]):
                return True

        return False

    def enroll_user_pending_registration(self, email, course_mode, *course_ids):
        """
        Create pending enrollments for the user in any number of courses, which will take effect on registration.

        Args:
            email: The email address for the pending link to be created
            course_mode: The mode with which the eventual enrollment should be created
            *course_ids: An iterable containing any number of course IDs to eventually enroll the user in.

        Returns:
            The PendingEnterpriseCustomerUser attached to the email address
        """
        pending_ecu, __ = PendingEnterpriseCustomerUser.objects.get_or_create(
            enterprise_customer=self,
            user_email=email
        )
        for course_id in course_ids:
            PendingEnrollment.objects.update_or_create(
                user=pending_ecu,
                course_id=course_id,
                defaults={
                    'course_mode': course_mode
                }
            )
        return pending_ecu

    def notify_enrolled_learners(self, catalog_api_user, course_id, users):
        """
        Notify learners about a course in which they've been enrolled.

        Args:
            catalog_api_user: The user for calling the Catalog API
            course_id: The specific course the learners were enrolled in
            users: An iterable of the users or pending users who were enrolled
        """
        course_details = CourseCatalogApiClient(catalog_api_user, self.site).get_course_run(course_id)
        if not course_details:
            LOGGER.warning(
                ugettext("Course details were not found for course key {} - Course Catalog API returned nothing. "
                         "Proceeding with enrollment, but notifications won't be sent").format(course_id)
            )
            return

        course_path = urlquote(
            '/courses/{course_id}/course/?tpa_hint={tpa_hint}'.format(
                course_id=course_id,
                tpa_hint=self.identity_provider,
            )
        )
        lms_root_url = utils.get_configuration_value_for_site(
            self.site,
            'LMS_ROOT_URL',
            settings.LMS_ROOT_URL
        )
        destination_url = '{site}/{login_or_register}?next={course_path}'.format(
            site=lms_root_url,
            login_or_register='{login_or_register}',  # We don't know the value at this time
            course_path=course_path
        )
        course_name = course_details.get('title')

        try:
            course_start = parse_lms_api_datetime(course_details.get('start'))
        except (TypeError, ValueError):
            course_start = None
            LOGGER.exception(
                'None or empty value passed as course start date.\nCourse Details:\n{course_details}'.format(
                    course_details=course_details,
                )
            )

        with mail.get_connection() as email_conn:
            for user in users:
                login_or_register = 'register' if isinstance(user, PendingEnterpriseCustomerUser) else 'login'
                destination_url = destination_url.format(login_or_register=login_or_register)
                utils.send_email_notification_message(
                    user=user,
                    enrolled_in={
                        'name': course_name,
                        'url': destination_url,
                        'type': 'course',
                        'start': course_start,
                    },
                    enterprise_customer=self,
                    email_connection=email_conn
                )


class EnterpriseCustomerUserManager(models.Manager):
    """
    Model manager for :class:`.EnterpriseCustomerUser` entity.

    This class should contain methods that create, modify or query :class:`.EnterpriseCustomerUser` entities.
    """

    def get_link_by_email(self, user_email):
        """
        Return link by email.
        """
        try:
            user = User.objects.get(email=user_email)
            try:
                return self.get(user_id=user.id)
            except EnterpriseCustomerUser.DoesNotExist:
                pass
        except User.DoesNotExist:
            pass

        try:
            return PendingEnterpriseCustomerUser.objects.get(user_email=user_email)
        except PendingEnterpriseCustomerUser.DoesNotExist:
            pass

        return None

    def link_user(self, enterprise_customer, user_email):
        """
        Link user email to Enterprise Customer.

        If :class:`django.contrib.auth.models.User` instance with specified email does not exist,
        :class:`.PendingEnterpriseCustomerUser` instance is created instead.
        """
        try:
            existing_user = User.objects.get(email=user_email)
            self.get_or_create(enterprise_customer=enterprise_customer, user_id=existing_user.id)
        except User.DoesNotExist:
            PendingEnterpriseCustomerUser.objects.get_or_create(enterprise_customer=enterprise_customer,
                                                                user_email=user_email)

    def unlink_user(self, enterprise_customer, user_email):
        """
        Unlink user email from Enterprise Customer.

        If :class:`django.contrib.auth.models.User` instance with specified email does not exist,
        :class:`.PendingEnterpriseCustomerUser` instance is deleted instead.

        Raises EnterpriseCustomerUser.DoesNotExist if instance of :class:`django.contrib.auth.models.User` with
        specified email exists and corresponding :class:`.EnterpriseCustomerUser` instance does not.

        Raises PendingEnterpriseCustomerUser.DoesNotExist exception if instance of
        :class:`django.contrib.auth.models.User` with specified email exists and corresponding
        :class:`.PendingEnterpriseCustomerUser` instance does not.
        """
        try:
            existing_user = User.objects.get(email=user_email)
            # not capturing DoesNotExist intentionally to signal to view that link does not exist
            link_record = self.get(enterprise_customer=enterprise_customer, user_id=existing_user.id)
            link_record.delete()
        except User.DoesNotExist:
            # not capturing DoesNotExist intentionally to signal to view that link does not exist
            pending_link = PendingEnterpriseCustomerUser.objects.get(
                enterprise_customer=enterprise_customer, user_email=user_email
            )
            pending_link.delete()


@python_2_unicode_compatible
class EnterpriseCustomerUser(TimeStampedModel):
    """
    Model that keeps track of user - enterprise customer affinity.

    Fields:
        enterprise_customer (ForeignKey[:class:`.EnterpriseCustomer`]): enterprise customer
        user_id (:class:`django.db.models.IntegerField`): user identifier

    """

    enterprise_customer = models.ForeignKey(
        EnterpriseCustomer,
        blank=False,
        null=False,
        related_name='enterprise_customer_users',
        on_delete=models.deletion.CASCADE
    )
    user_id = models.PositiveIntegerField(null=False, blank=False)

    objects = EnterpriseCustomerUserManager()

    class Meta(object):
        app_label = 'enterprise'
        verbose_name = _("Enterprise Customer Learner")
        verbose_name_plural = _("Enterprise Customer Learners")
        unique_together = (("enterprise_customer", "user_id"),)
        ordering = ['created']

    @property
    def user(self):
        """
        Return User associated with this instance.

        Return :class:`django.contrib.auth.models.User` instance associated with this
        :class:`EnterpriseCustomerUser` instance via email.
        """
        try:
            return User.objects.get(pk=self.user_id)
        except User.DoesNotExist:
            return None

    @property
    def user_email(self):
        """
        Return linked user email.
        """
        if self.user is not None:
            return self.user.email
        return None

    @property
    def username(self):
        """
        Return linked user's username.
        """
        if self.user is not None:
            return self.user.username
        return None

    @property
    def entitlements(self):
        """
        Return entitlement ids available to the learner along-with consent data.

        Returns an empty list if enterprise customer requires data sharing consent and learner does not agree.

        Returns:
            (list): A list of entitlements that learner can avail. Each item in the list is a dict with two
                key-value pairs,
                {
                    "requires_consent": True ,
                    "entitlement_id": 1
                }
                "requires_consent": True if learner must consent to data
                    sharing in order to get benefits of entitlement.
                "entitlement_id: id of the entitlements available to the learner.

        """
        # Check if Enterprise Learner consents to data sharing and store the boolean result
        DataSharingConsent = apps.get_model('consent', 'DataSharingConsent')  # pylint: disable=invalid-name
        learner_consent_enabled = DataSharingConsent.objects.filter(
            enterprise_customer=self.enterprise_customer,
            username=self.username,
            granted=True,
        ).exists()

        entitlements = self.enterprise_customer.enterprise_customer_entitlements

        # If Enterprise Customer requires account course specific consent then we return all entitlements
        # including whether or not to acquire learner's consent.
        if self.enterprise_customer.enforces_data_sharing_consent(EnterpriseCustomer.AT_ENROLLMENT):
            return [
                {
                    "entitlement_id": entitlement.entitlement_id,
                    "requires_consent": not learner_consent_enabled,
                } for entitlement in entitlements.all()
            ]

        # for all other cases learner is eligible to all entitlements.
        return [
            {
                "entitlement_id": entitlement.entitlement_id,
                "requires_consent": False,
            } for entitlement in entitlements.all()
            ]

    @property
    def data_sharing_consent_records(self):
        """
        Return the DataSharingConsent records associated with this EnterpriseCustomerUser.

        Returns:
            QuerySet (DataSharingConsent): The filtered DataSharingConsent QuerySet.
        """
        DataSharingConsent = apps.get_model('consent', 'DataSharingConsent')  # pylint: disable=invalid-name
        return DataSharingConsent.objects.filter(
            enterprise_customer=self.enterprise_customer,
            username=self.username
        )

    def __str__(self):
        """
        Return human-readable string representation.
        """
        return "<EnterpriseCustomerUser {ID}>: {enterprise_name} - {user_id}".format(
            ID=self.id,
            enterprise_name=self.enterprise_customer.name,
            user_id=self.user_id,
        )

    def __repr__(self):
        """
        Return uniquely identifying string representation.
        """
        return self.__str__()

    def get_remote_id(self):
        """
        Retrieve the SSO provider's identifier for this user from the LMS Third Party API.

        Returns None if:
        * the user doesn't exist, or
        * the associated EnterpriseCustomer has no identity_provider, or
        * the remote identity is not found.
        """
        user = self.user
        identity_provider = self.enterprise_customer.identity_provider
        if user and identity_provider:
            client = ThirdPartyAuthApiClient()
            return client.get_remote_id(self.enterprise_customer.identity_provider, user.username)
        return None

    def enroll(self, course_run_id, mode):
        """
        Enroll a user into a course track, and register an enterprise course enrollment.
        """
        enrollment_api_client = EnrollmentApiClient()
        # Check to see if the user's already enrolled and we have an enterprise course enrollment to track it.
        course_enrollment = enrollment_api_client.get_course_enrollment(self.username, course_run_id) or {}
        enrolled_in_course = course_enrollment and course_enrollment.get('is_active', False)

        audit_modes = getattr(settings, 'ENTERPRISE_COURSE_ENROLLMENT_AUDIT_MODES', ['audit', 'honor'])
        paid_modes = ['verified', 'professional']
        is_upgrading = mode in paid_modes and course_enrollment.get('mode') in audit_modes
        if not enrolled_in_course or is_upgrading:
            # Directly enroll into the specified track.
            enrollment_api_client.enroll_user_in_course(self.username, course_run_id, mode)
            utils.track_event(self.user_id, 'edx.bi.user.enterprise.enrollment.course', {
                'category': 'enterprise',
                'label': course_run_id,
                'enterprise_customer_uuid': str(self.enterprise_customer.uuid),
                'enterprise_customer_name': self.enterprise_customer.name,
                'mode': mode,
                'is_upgrading': is_upgrading,
            })
            EnterpriseCourseEnrollment.objects.get_or_create(
                enterprise_customer_user=self,
                course_id=course_run_id
            )
        elif enrolled_in_course and course_enrollment.get('mode') in paid_modes and mode in audit_modes:
            # This enrollment is attempting to "downgrade" the user from a paid track they are already in.
            raise CourseEnrollmentDowngradeError(
                'The user is already enrolled in the course {course_run_id} in {current_mode} mode '
                'and cannot be enrolled in {given_mode} mode'.format(
                    course_run_id=course_run_id,
                    current_mode=course_enrollment.get('mode'),
                    given_mode=mode,
                )
            )

    def update_session(self, request):
        """Update the session of a request for this learner."""
        request.session['enterprise_customer'] = self.enterprise_customer.serialized


@python_2_unicode_compatible
class PendingEnterpriseCustomerUser(TimeStampedModel):
    """
    Model that stores "future members" of enterprise customer.

    Fields:
        enterprise_customer (ForeignKey[:class:`.EnterpriseCustomer`]): enterprise customer
        user_email (:class:`django.db.models.EmailField`): user email

    """

    enterprise_customer = models.ForeignKey(EnterpriseCustomer, blank=False, null=False)
    user_email = models.EmailField(null=False, blank=False, unique=True)

    class Meta(object):
        app_label = 'enterprise'
        ordering = ['created']

    def __str__(self):
        """
        Return human-readable string representation.
        """
        return "<PendingEnterpriseCustomerUser {ID}>: {enterprise_name} - {user_email}".format(
            ID=self.id,
            enterprise_name=self.enterprise_customer.name,
            user_email=self.user_email,
        )

    def __repr__(self):
        """
        Return uniquely identifying string representation.
        """
        return self.__str__()


@python_2_unicode_compatible
class PendingEnrollment(TimeStampedModel):
    """
    Track future enrollments for PendingEnterpriseCustomerUser.

    Store a course ID, an intended enrollment mode, and a link to a PendingEnterpriseCustomerUser;
    when the PendingEnterpriseCustomerUser is converted to a full EnterpriseCustomerUser, API
    calls will be made to enroll the newly-created user in whatever courses have been added.
    """

    user = models.ForeignKey(
        PendingEnterpriseCustomerUser,
        null=False,
        on_delete=models.deletion.CASCADE
    )
    course_id = models.CharField(
        max_length=255,
        blank=False,
    )
    course_mode = models.CharField(
        max_length=25,
        blank=False
    )

    class Meta(object):
        app_label = 'enterprise'
        unique_together = (("user", "course_id"),)
        ordering = ['created']

    def complete_enrollment(self):
        """
        Enroll the linked user in the linked course.
        """
        user = User.objects.get(email=self.user.user_email)
        course_id = self.course_id
        course_mode = self.course_mode
        enroll_user_in_course_locally(user, course_id, course_mode)

    def __str__(self):
        """
        Create string representation of the enrollment.
        """
        return '<PendingEnrollment for email {} in course with ID {}>'.format(self.user.user_email, self.course_id)

    def __repr__(self):
        """
        Return string representation of the enrollment.
        """
        return self.__str__()


def logo_path(instance, filename):
    """
    Delete the file if it already exist and returns the enterprise customer logo image path.

    Arguments:
        instance (:class:`.EnterpriseCustomerBrandingConfiguration`): EnterpriseCustomerBrandingConfiguration object
        filename (str): file to upload

    Returns:
        path: path of image file e.g. enterprise/branding/<model.id>/<model_id>_logo.<ext>.lower()

    """
    extension = os.path.splitext(filename)[1].lower()
    instance_id = str(instance.id)
    fullname = os.path.join("enterprise/branding/", instance_id, instance_id + "_logo" + extension)
    if default_storage.exists(fullname):
        default_storage.delete(fullname)
    return fullname


@python_2_unicode_compatible
class EnterpriseCustomerBrandingConfiguration(TimeStampedModel):
    """
    Model that keeps track of enterprise branding configurations e.g. enterprise customer logo.

    Fields:
        enterprise_customer (ForeignKey[EnterpriseCustomer]): enterprise customer
        logo (ImageField): enterprise customer image

    """

    enterprise_customer = models.OneToOneField(
        EnterpriseCustomer,
        blank=False,
        null=False,
        related_name="branding_configuration",
        on_delete=models.deletion.CASCADE
    )
    logo = models.ImageField(
        upload_to=logo_path,
        help_text=_(u"Logo images must be in .png format."),
        null=True, blank=True, max_length=255,
        validators=[validate_image_extension, validate_image_size]
    )

    class Meta:
        """Meta class for this Django model."""

        app_label = 'enterprise'
        verbose_name = _("Branding Configuration")
        verbose_name_plural = _("Branding Configurations")
        ordering = ['created']

    def save(self, *args, **kwargs):  # pylint: disable=arguments-differ
        """Save the enterprise customer branding config."""
        if self.pk is None:
            logo_image = self.logo
            self.logo = None
            super(EnterpriseCustomerBrandingConfiguration, self).save(*args, **kwargs)
            self.logo = logo_image

        super(EnterpriseCustomerBrandingConfiguration, self).save(*args, **kwargs)

    def __str__(self):
        """
        Return human-readable string representation.
        """
        return "<EnterpriseCustomerBrandingConfiguration {ID}>: {enterprise_name}".format(
            ID=self.id,
            enterprise_name=self.enterprise_customer.name,
        )

    def __repr__(self):
        """
        Return uniquely identifying string representation.
        """
        return self.__str__()


@python_2_unicode_compatible
class EnterpriseCustomerIdentityProvider(TimeStampedModel):
    """
    EnterpriseCustomerIdentityProvider is a One to One relationship between Enterprise Customer and Identity Provider.

    There should be a link between an enterprise customer and its Identity Provider. This relationship has
    following constraints
        1. An enterprise customer may or may not have an identity provider.
        2. An enterprise customer can not have more than one identity providers.
        3. Enterprise customer site should match with identity provider's site. (i.e. same domain names)

    Fields:
        enterprise_customer (ForeignKey[EnterpriseCustomer]): enterprise customer
        provider_id (:class:`django.db.models.SlugField`): The provider_id string of the identity provider.

    """

    enterprise_customer = models.OneToOneField(
        EnterpriseCustomer,
        blank=False,
        null=False,
        related_name="enterprise_customer_identity_provider"
    )
    provider_id = models.SlugField(
        null=False,
        blank=False,
        unique=True,
        help_text="Slug field containing a unique identifier for the identity provider.",
    )

    class Meta(object):
        app_label = 'enterprise'
        ordering = ['created']

    def __str__(self):
        """
        Return human-readable string representation.
        """
        return "<EnterpriseCustomerIdentityProvider {provider_id}>: {enterprise_name}".format(
            provider_id=self.provider_id,
            enterprise_name=self.enterprise_customer.name,
        )

    def __repr__(self):
        """
        Return uniquely identifying string representation.
        """
        return self.__str__()

    @property
    def provider_name(self):
        """
        Readable name for the identity provider.
        """
        identity_provider = utils.get_identity_provider(self.provider_id)
        return identity_provider and identity_provider.name


@python_2_unicode_compatible
class EnterpriseCustomerEntitlement(TimeStampedModel):
    """
    Enterprise Customer Entitlement is a relationship between and Enterprise customer and its entitlements.

    Users associated with an Enterprise Customer could be eligible for these entitlements resulting in partial or full
    discounts while taking paid courses on the edX platform.
    """

    class Meta(object):
        app_label = 'enterprise'
        verbose_name = _("Enterprise Customer Entitlement")
        verbose_name_plural = _("Enterprise Customer Entitlements")
        ordering = ['created']

    enterprise_customer = models.ForeignKey(EnterpriseCustomer, related_name="enterprise_customer_entitlements")
    entitlement_id = models.PositiveIntegerField(
        blank=False,
        null=False,
        unique=True,
        help_text=_("Enterprise customer's entitlement id for relationship with e-commerce coupon."),
        verbose_name=_('Seat Entitlement')
    )
    history = HistoricalRecords()

    def __str__(self):
        """
        Return human-readable string representation.
        """
        return "<EnterpriseCustomerEntitlement {customer}: {id}>".format(
            customer=self.enterprise_customer,
            id=self.entitlement_id
        )

    def __repr__(self):
        """
        Return uniquely identifying string representation.
        """
        return self.__str__()


@python_2_unicode_compatible
class EnterpriseCourseEnrollment(TimeStampedModel):
    """
    Store information about the enrollment of a user in a course.

    This model is the central source of truth for information about
    whether a particular user, linked to a particular EnterpriseCustomer,
    has been enrolled in a course, and is the repository for any other
    relevant metadata about such an enrollment.
    """

    class Meta(object):
        unique_together = (('enterprise_customer_user', 'course_id',),)
        app_label = 'enterprise'
        ordering = ['created']

    enterprise_customer_user = models.ForeignKey(
        EnterpriseCustomerUser,
        blank=False,
        null=False,
        related_name='enterprise_enrollments',
        on_delete=models.deletion.CASCADE,
        help_text=_(
            "The enterprise learner to which this enrollment is attached."
        )
    )
    course_id = models.CharField(
        max_length=255,
        blank=False,
        help_text=_(
            "The ID of the course in which the learner was enrolled."
        )
    )
    history = HistoricalRecords()

    @property
    def audit_reporting_disabled(self):
        """
        Specify whether audit track data reporting is disabled for this enrollment.

        * If the enterprise customer associated with this enrollment enables audit track data reporting,
          simply return False.
        * If the enterprise customer associated with this enrollment does not enable audit track data reporting,
          return True if we are dealing with an audit enrollment, and False otherwise.

        :return: True if audit track data reporting is disabled, False otherwise.
        """
        if not self.enterprise_customer_user.enterprise_customer.enables_audit_data_reporting:
            return self.is_audit_enrollment

        # Since audit data reporting is enabled, we always return False here.
        return False

    @property
    def is_audit_enrollment(self):
        """
        Specify whether the course enrollment associated with this ``EnterpriseCourseEnrollment`` is in audit mode.

        :return: Whether the course enrollment mode is of an audit type.
        """
        course_enrollment_api = EnrollmentApiClient()
        course_enrollment = course_enrollment_api.get_course_enrollment(
            self.enterprise_customer_user.username,
            self.course_id
        )
        audit_modes = getattr(settings, 'ENTERPRISE_COURSE_ENROLLMENT_AUDIT_MODES', ['audit', 'honor'])
        return course_enrollment and course_enrollment.get('mode') in audit_modes

    def __str__(self):
        """
        Create string representation of the enrollment.
        """
        return '<EnterpriseCourseEnrollment for user {} in course with ID {}>'.format(
            self.enterprise_customer_user.user.username,
            self.course_id
        )

    def __repr__(self):
        """
        Return string representation of the enrollment.
        """
        return self.__str__()


@python_2_unicode_compatible
class EnterpriseCustomerCatalog(TimeStampedModel):
    """
    Store catalog information from course discovery specifically for Enterprises.

    We use this model to consolidate course catalog information, which includes
    information about catalogs, courses, programs, and possibly more in the
    future, as the course discovery service evolves.
    """

    uuid = models.UUIDField(
        primary_key=True,
        default=uuid4,
        editable=False
    )
    title = models.CharField(
        default='All Content',
        max_length=20,
        blank=False,
        null=False
    )
    enterprise_customer = models.ForeignKey(
        EnterpriseCustomer,
        blank=False,
        null=False,
        related_name='enterprise_customer_catalogs',
        on_delete=models.deletion.CASCADE
    )
    content_filter = JSONField(
        default={},
        blank=True,
        null=True,
        load_kwargs={'object_pairs_hook': collections.OrderedDict},
        help_text=_(
            "Query parameters which will be used to filter the discovery service's search/all endpoint results, "
            "specified as a Json object. An empty Json object means that all available content items will be "
            "included in the catalog."
        )
    )
    enabled_course_modes = JSONField(
        default=json_serialized_course_modes,
        help_text=_('Ordered list of enrollment modes which can be displayed to learners for course runs in'
                    ' this catalog.'),
    )
    publish_audit_enrollment_urls = models.BooleanField(
        default=False,
        help_text=_(
            "Specifies whether courses should be published with direct-to-audit enrollment URLs."
        )
    )

    history = HistoricalRecords()

    class Meta(object):
        verbose_name = _("Enterprise Customer Catalog")
        verbose_name_plural = _("Enterprise Customer Catalogs")
        app_label = 'enterprise'
        ordering = ['created']

    def __str__(self):
        """
        Return human-readable string representation.
        """
        return (
            "<EnterpriseCustomerCatalog with uuid '{uuid}' "
            "for EnterpriseCustomer {enterprise_customer_name}>".format(
                uuid=self.uuid,
                enterprise_customer_name=self.enterprise_customer.name
            )
        )

    def __repr__(self):
        """
        Return uniquely identifying string representation.
        """
        return self.__str__()

    @cached_property
    def content_filter_ids(self):
        """
        Return the list of any content IDs specified in the catalog's content filter.
        """
        return set(self.content_filter.get('key', []) + self.content_filter.get('uuid', []))

    def get_paginated_content(self, query_parameters):
        """
        Return paginated discovery service search results.

        Arguments:
            query_parameters (dict): Additional query parameters to add to the search API call, e.g. page.
        Returns:
            dict: The paginated discovery service search results.
        """
        results = []
        query = self.content_filter.copy()
        query.update(query_parameters)
        catalog_client = CourseCatalogApiServiceClient(self.enterprise_customer.site)
        search_results = catalog_client.get_search_results(query, traverse_pagination=False)
        for content in search_results['results']:
            if content['content_type'] == 'courserun' and content['has_enrollable_seats']:
                results.append(content)
            elif content['content_type'] == 'course':
                results.append(content)
            elif content['content_type'] == 'program' and content['is_program_eligible_for_one_click_purchase']:
                results.append(content)

        response = {
            'count': len(results),
            'next': search_results['next'],
            'previous': search_results['previous'],
            'results': results,
            }

        return response

    def _filter_members(self, content_id_field_name, content_id_values):
        """
        Filter the given list of content_id_values, returning only those that are members of the catalog.

        A content ID is the unique identifier for a content metadata entity, e.g. course, course run, program.

        Arguments:
            content_id_field_name (str): The name of the field on the catalog content item
                                         that stores the item's unique identifier, e.g. "key", "uuid".
            content_id_values (list): If provided, return only the content IDs that are members of this list
                                      and members of the catalog.

        Returns:
            list: The list of content IDs that are members of the catalog.
        """
        updated_content_filter = self.content_filter.copy()
        updated_content_filter[content_id_field_name] = content_id_values
        results = CourseCatalogApiServiceClient().get_search_results(updated_content_filter) or []
        return {x[content_id_field_name] for x in results}

    def contains_courses(self, content_ids):
        """
        Return true if this catalog contains the given courses.

        The content_ids parameter should be a list containing course keys
        and/or course run ids.
        """
        # Translate any provided course run IDs to course keys.
        course_keys = {parse_course_key(k) for k in content_ids}

        content_ids_in_catalog = self.content_filter_ids
        if not content_ids_in_catalog:
            content_ids_in_catalog = self._filter_members('key', course_keys)

        return set(content_ids).issubset(content_ids_in_catalog) or course_keys.issubset(content_ids_in_catalog)

    def contains_programs(self, program_uuids):
        """
        Return true if this catalog contains the given programs.
        """
        content_ids_in_catalog = self.content_filter_ids
        if not content_ids_in_catalog:
            content_ids_in_catalog = self._filter_members('uuid', program_uuids)

        return set(program_uuids).issubset(content_ids_in_catalog)

    def get_course(self, course_key):
        """
        Get all of the metadata for the given course.

        Arguments:
            course_key (str): The course key which identifies the course.

        Return:
            dict: The course metadata.
        """
        if not self.contains_courses([course_key]):
            return None
        return CourseCatalogApiServiceClient(self.enterprise_customer.site).get_course_details(course_key)

    def get_course_run(self, course_run_id):
        """
        Get all of the metadata for the given course run.

        Arguments:
            course_run_id (str): The course run key which identifies the course run.

        Return:
            dict: The course run metadata.
        """
        if not self.contains_courses([course_run_id]):
            return None

        return CourseCatalogApiServiceClient(self.enterprise_customer.site).get_course_run(course_run_id)

    def get_course_and_course_run(self, course_run_id):
        """
        Get course data and all of the metadata for the given course run.

        Arguments:
            course_run_id (str): The course run key which identifies the course run.

        Returns:
            tuple(course, course_run): The course and course run metadata.

        Raises:
            ImproperlyConfigured: Missing or invalid catalog integration.

        """
        if not self.contains_courses([course_run_id]):
            return None, None

        return CourseCatalogApiServiceClient(self.enterprise_customer.site).get_course_and_course_run(course_run_id)

    def get_program(self, program_uuid):
        """
        Get all of the metadata for the given program.

        Arguments:
            program_uuid (str): The program UUID which identifies the program.

        Return:
            dict: The program metadata.
        """
        if not self.contains_programs([program_uuid]):
            return None
        return CourseCatalogApiServiceClient(self.enterprise_customer.site).get_program_by_uuid(program_uuid)

    def get_course_enrollment_url(self, course_key):
        """
        Return enterprise course enrollment page url with the catalog information for the given course.

        Arguments:
            course_key (str): The course key for the course to be displayed.

        Returns:
            (str): Enterprise landing page url.
        """
        url = self.enterprise_customer.get_course_enrollment_url(course_key)
        if self.publish_audit_enrollment_urls:
            url = utils.update_query_parameters(url, {'audit': 'true'})

        return utils.update_query_parameters(url, {'catalog': self.uuid})

    def get_course_run_enrollment_url(self, course_run_key):
        """
        Return enterprise course enrollment page url with the catalog information for the given course.

        Arguments:
            course_run_key (str): The course run id for the course to be displayed.

        Returns:
            (str): Enterprise landing page url.
        """
        url = self.enterprise_customer.get_course_run_enrollment_url(course_run_key)
        if self.publish_audit_enrollment_urls:
            url = utils.update_query_parameters(url, {'audit': 'true'})

        return utils.update_query_parameters(url, {'catalog': self.uuid})

    def get_program_enrollment_url(self, program_uuid):
        """
        Return enterprise program enrollment page url with the catalog information for the given program.

        Arguments:
            program_uuid (str): The program UUID.

        Returns:
            (str): Enterprise program landing page url.
        """
        url = self.enterprise_customer.get_program_enrollment_url(program_uuid)
        if self.publish_audit_enrollment_urls:
            url = utils.update_query_parameters(url, {'audit': 'true'})

        return utils.update_query_parameters(url, {'catalog': self.uuid})


@python_2_unicode_compatible
class EnrollmentNotificationEmailTemplate(TimeStampedModel):
    """
    Store optional templates to use when emailing users about course enrollment events.
    """

    class Meta(object):
        app_label = 'enterprise'
        ordering = ['created']

    BODY_HELP_TEXT = mark_safe_lazy(_(
        'Fill in a standard Django template that, when rendered, produces the email you want '
        'sent to newly-enrolled Enterprise Customer learners. The following variables may be available:\n'
        '<ul><li>user_name: A human-readable name for the person being emailed. Be sure to '
        'handle the case where this is not defined, as it may be missing in some cases. '
        'It may also be a username, if the learner hasn\'t configured their "real" name in the system.</li>'
        '    <li>organization_name: The name of the organization sponsoring the enrollment.</li>'
        '    <li>enrolled_in: Details of the course or program that was enrolled in. It may contain:'
        '    <ul><li>name: The name of the enrollable item (e.g., "Demo Course").</li>'
        '        <li>url: A link to the homepage of the enrolled-in item.</li>'
        '        <li>branding: A custom branding name for the enrolled-in item. For example, '
        'the branding of a MicroMasters program would be "MicroMasters".</li>'
        '     <li>start: The date the enrolled-in item becomes available. Render this to text using the Django `date`'
        ' template filter (see <a href="https://docs.djangoproject.com/en/1.8/ref/templates/'
        'builtins/#date">the Django documentation</a>).</li>'
        '<li>type: Whether the enrolled-in item is a course, a program, or something else.</li></ul></ul>'
    ))

    SUBJECT_HELP_TEXT = _(
        'Enter a string that can be used to generate a dynamic subject line for notification emails. The '
        'placeholder {course_name} will be replaced with the name of the course or program that was enrolled in.'
    )

    plaintext_template = models.TextField(blank=True, help_text=BODY_HELP_TEXT)
    html_template = models.TextField(blank=True, help_text=BODY_HELP_TEXT)
    subject_line = models.CharField(max_length=100, blank=True, help_text=SUBJECT_HELP_TEXT)
    enterprise_customer = models.OneToOneField(
        EnterpriseCustomer,
        related_name="enterprise_enrollment_template",
        on_delete=models.deletion.CASCADE
    )
    history = HistoricalRecords()

    def render_html_template(self, kwargs):
        """
        Render just the HTML template and return it as a string.
        """
        return self.render_template(mark_safe(self.html_template), kwargs)

    def render_plaintext_template(self, kwargs):
        """
        Render just the plaintext template and return it as a string.
        """
        return self.render_template(self.plaintext_template, kwargs)

    def render_all_templates(self, kwargs):
        """
        Render both templates and return both.
        """
        return self.render_plaintext_template(kwargs), self.render_html_template(kwargs)

    def render_template(self, template_text, kwargs):
        """
        Create a template from the DB-backed text and render it.
        """
        template = Template(template_text)
        context = Context(kwargs)
        return template.render(context)

    def __str__(self):
        """
        Return human-readable string representation.
        """
        return '<EnrollmentNotificationEmailTemplate for EnterpriseCustomer with UUID {}>'.format(
            self.enterprise_customer.uuid
        )

    def __repr__(self):
        """
        Return uniquely identifying string representation.
        """
        return self.__str__()


@python_2_unicode_compatible
class EnterpriseCustomerReportingConfiguration(TimeStampedModel):
    """
    The Enterprise's configuration for sending automated data reports securely via email to the Enterprise Admin.
    """

    FREQUENCY_TYPE_DAILY = 'daily'
    FREQUENCY_TYPE_MONTHLY = 'monthly'
    FREQUENCY_TYPE_WEEKLY = 'weekly'
    FREQUENCY_CHOICES = (
        (FREQUENCY_TYPE_DAILY, FREQUENCY_TYPE_DAILY),
        (FREQUENCY_TYPE_MONTHLY, FREQUENCY_TYPE_MONTHLY),
        (FREQUENCY_TYPE_WEEKLY, FREQUENCY_TYPE_WEEKLY),
    )

    DELIVERY_METHOD_EMAIL = 'email'
    DELIVERY_METHOD_SFTP = 'sftp'
    DELIVERY_METHOD_CHOICES = (
        (DELIVERY_METHOD_EMAIL, DELIVERY_METHOD_EMAIL),
        (DELIVERY_METHOD_SFTP, DELIVERY_METHOD_SFTP),
    )

    DATA_TYPE_PROGRESS = 'progress'
    DATA_TYPE_CATALOG = 'catalog'
    DATA_TYPE_CHOICES = (
        (DATA_TYPE_PROGRESS, DATA_TYPE_PROGRESS),
        (DATA_TYPE_CATALOG, DATA_TYPE_CATALOG),
    )

    REPORT_TYPE_CSV = 'csv'
    REPORT_TYPE_CHOICES = (
        (REPORT_TYPE_CSV, REPORT_TYPE_CSV),
    )

    DAYS_OF_WEEK = (
        (0, 'Monday'),
        (1, 'Tuesday'),
        (2, 'Wednesday'),
        (3, 'Thursday'),
        (4, 'Friday'),
        (5, 'Saturday'),
        (6, 'Sunday'),
    )

    enterprise_customer = models.ForeignKey(
        EnterpriseCustomer,
        related_name="reporting_configurations",
        on_delete=models.deletion.CASCADE,
        blank=False,
        null=False,
        verbose_name=_("Enterprise Customer")
    )
    active = models.BooleanField(blank=False, null=False, verbose_name=_("Active"))
    delivery_method = models.CharField(
        max_length=20,
        choices=DELIVERY_METHOD_CHOICES,
        blank=False,
        default=DELIVERY_METHOD_EMAIL,
        verbose_name=_("Delivery Method"),
        help_text=_("The method in which the data should be sent.")
    )
    data_type = models.CharField(
        max_length=20,
        choices=DATA_TYPE_CHOICES,
        blank=False,
        default=DATA_TYPE_PROGRESS,
        verbose_name=_("Data Type"),
        help_text=_("The type of data this report should contain.")
    )
    report_type = models.CharField(
        max_length=20,
        choices=REPORT_TYPE_CHOICES,
        blank=False,
        default=REPORT_TYPE_CSV,
        verbose_name=_("Report Type"),
        help_text=_("The type this report should be sent as, e.g. CSV.")
    )
    email = MultiEmailField(
        blank=True,
        verbose_name=_("Email"),
        help_text=_("The email(s), one per line, where the report should be sent.")
    )
    frequency = models.CharField(
        max_length=20,
        choices=FREQUENCY_CHOICES,
        blank=False,
        default=FREQUENCY_TYPE_MONTHLY,
        verbose_name=_("Frequency"),
        help_text=_("The frequency interval (daily, weekly, or monthly) that the report should be sent."),
    )
    day_of_month = models.SmallIntegerField(
        blank=True,
        null=True,
        verbose_name=_("Day of Month"),
        help_text=_("The day of the month to send the report. "
                    "This field is required and only valid when the frequency is monthly."),
        validators=[MinValueValidator(1), MaxValueValidator(31)]
    )
    day_of_week = models.SmallIntegerField(
        blank=True,
        null=True,
        choices=DAYS_OF_WEEK,
        verbose_name=_("Day of Week"),
        help_text=_("The day of the week to send the report. "
                    "This field is required and only valid when the frequency is weekly."),
    )
    hour_of_day = models.SmallIntegerField(
        verbose_name=_("Hour of Day"),
        help_text=_("The hour of the day to send the report, in Eastern Standard Time (EST). "
                    "This is required for all frequency settings."),
        validators=[MinValueValidator(0), MaxValueValidator(23)]
    )
    decrypted_password = EncryptedCharField(
        max_length=256,
        blank=True,
        null=True,
        help_text=_("This password will be used to secure the zip file. "
                    "It will be encrypted when stored in the database."),
    )
    sftp_hostname = models.CharField(
        max_length=256,
        blank=True,
        null=True,
        verbose_name=_("SFTP Host name"),
        help_text=_("If the delivery method is sftp, the host to deliver the report to.")
    )
    sftp_port = models.PositiveIntegerField(
        blank=True,
        null=True,
        verbose_name=_("SFTP Port"),
        help_text=_("If the delivery method is sftp, the port on the host to connect to."),
        default=22,
    )
    sftp_username = models.CharField(
        max_length=256,
        blank=True,
        null=True,
        verbose_name=_("SFTP username"),
        help_text=_("If the delivery method is sftp, the username to use to securely access the host.")
    )
    decrypted_sftp_password = EncryptedCharField(
        max_length=256,
        blank=True,
        null=True,
        help_text=_("If the delivery method is sftp, the password to use to securely access the host. "
                    "The password will be encrypted when stored in the database."),
    )
    sftp_file_path = models.CharField(
        max_length=256,
        blank=True,
        null=True,
        verbose_name=_("SFTP file path"),
        help_text=_("If the delivery method is sftp, the path on the host to deliver the report to.")
    )

    class Meta:
        app_label = 'enterprise'
<<<<<<< HEAD
        ordering = ['created']
=======
        unique_together = (('enterprise_customer', 'data_type', 'report_type', 'delivery_method',),)
>>>>>>> 4d4a863d

    @property
    def encrypted_password(self):
        """
        Return encrypted password as a string.
        """
        if self.decrypted_password:
            return force_text(
                self._meta.get_field('decrypted_password').fernet.encrypt(
                    force_bytes(self.decrypted_password)
                )
            )
        return self.decrypted_password

    @property
    def encrypted_sftp_password(self):
        """
        Return encrypted SFTP password as a string.
        """
        if self.decrypted_sftp_password:
            return force_text(
                self._meta.get_field('decrypted_sftp_password').fernet.encrypt(
                    force_bytes(self.decrypted_sftp_password)
                )
            )
        return self.decrypted_sftp_password

    def __str__(self):
        """
        Return human-readable string representation.
        """
        return "<EnterpriseCustomerReportingConfiguration for Enterprise {enterprise_name}>".format(
            enterprise_name=self.enterprise_customer.name
        )

    def __repr__(self):
        """
        Return uniquely identifying string representation.
        """
        return self.__str__()

    def clean(self):
        """
        Override of clean method to perform additional validation on frequency and day_of_month/day_of week.
        """
        validation_errors = {}

        # Check that the frequency selections make sense.
        if self.frequency == self.FREQUENCY_TYPE_DAILY:
            self.day_of_month = None
            self.day_of_week = None
        elif self.frequency == self.FREQUENCY_TYPE_WEEKLY:
            if self.day_of_week is None or self.day_of_week == '':
                validation_errors['day_of_week'] = _('Day of week must be set if the frequency is weekly.')
            self.day_of_month = None
        elif self.frequency == self.FREQUENCY_TYPE_MONTHLY:
            if not self.day_of_month:
                validation_errors['day_of_month'] = _('Day of month must be set if the frequency is monthly.')
            self.day_of_week = None
        else:
            validation_errors[NON_FIELD_ERRORS] = _('Frequency must be set to either daily, weekly, or monthly.')

        # Check that fields related to the delivery method make sense.
        if self.delivery_method == self.DELIVERY_METHOD_EMAIL:
            if not self.email:
                validation_errors['email'] = _(
                    'Email(s) must be set if the delivery method is email.'
                )
            if not self.decrypted_password:
                validation_errors['decrypted_password'] = _(
                    'Decrypted password must be set if the delivery method is email.'
                )
        elif self.delivery_method == self.DELIVERY_METHOD_SFTP:
            if not self.sftp_hostname:
                validation_errors['sftp_hostname'] = _('SFTP Hostname must be set if the delivery method is sftp.')
            if not self.sftp_username:
                validation_errors['sftp_username'] = _('SFTP username must be set if the delivery method is sftp.')
            if not self.sftp_file_path:
                validation_errors['sftp_file_path'] = _('SFTP File Path must be set if the delivery method is sftp.')

        if validation_errors:
            raise ValidationError(validation_errors)<|MERGE_RESOLUTION|>--- conflicted
+++ resolved
@@ -1518,11 +1518,8 @@
 
     class Meta:
         app_label = 'enterprise'
-<<<<<<< HEAD
         ordering = ['created']
-=======
         unique_together = (('enterprise_customer', 'data_type', 'report_type', 'delivery_method',),)
->>>>>>> 4d4a863d
 
     @property
     def encrypted_password(self):
