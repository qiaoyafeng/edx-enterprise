--- conflicted
+++ resolved
@@ -8,11 +8,7 @@
 msgstr ""
 "Project-Id-Version: PACKAGE VERSION\n"
 "Report-Msgid-Bugs-To: \n"
-<<<<<<< HEAD
 "POT-Creation-Date: 2017-10-20 05:19-0500\n"
-=======
-"POT-Creation-Date: 2017-10-19 08:33-0500\n"
->>>>>>> b2bd795e
 "PO-Revision-Date: YEAR-MO-DA HO:MI+ZONE\n"
 "Last-Translator: FULL NAME <EMAIL@ADDRESS>\n"
 "Language-Team: LANGUAGE <LL@li.org>\n"
@@ -456,7 +452,6 @@
 "{item}.{span_end}"
 msgstr ""
 
-<<<<<<< HEAD
 #: enterprise/messages.py:117
 #, python-brace-format
 msgid ""
@@ -465,9 +460,6 @@
 msgstr ""
 
 #: enterprise/models.py:86 enterprise/models.py:1145
-=======
-#: enterprise/models.py:86 enterprise/models.py:1126
->>>>>>> b2bd795e
 msgid "Enterprise Customer"
 msgstr ""
 
@@ -570,11 +562,7 @@
 msgid "Enterprise Customer Catalogs"
 msgstr ""
 
-<<<<<<< HEAD
 #: enterprise/models.py:1036
-=======
-#: enterprise/models.py:1017
->>>>>>> b2bd795e
 msgid ""
 "Fill in a standard Django template that, when rendered, produces the email "
 "you want sent to newly-enrolled Enterprise Customer learners. The following "
@@ -596,11 +584,7 @@
 "course, a program, or something else.</li></ul></ul>"
 msgstr ""
 
-<<<<<<< HEAD
 #: enterprise/models.py:1054
-=======
-#: enterprise/models.py:1035
->>>>>>> b2bd795e
 #, python-brace-format
 msgid ""
 "Enter a string that can be used to generate a dynamic subject line for "
@@ -608,7 +592,6 @@
 "name of the course or program that was enrolled in."
 msgstr ""
 
-<<<<<<< HEAD
 #: enterprise/models.py:1147
 msgid "Active"
 msgstr ""
@@ -630,106 +613,50 @@
 msgstr ""
 
 #: enterprise/models.py:1163
-=======
-#: enterprise/models.py:1128
-msgid "Active"
-msgstr ""
-
-#: enterprise/models.py:1134
-msgid "Delivery Method"
-msgstr ""
-
-#: enterprise/models.py:1135
-msgid "The method in which the data should be sent."
-msgstr ""
-
-#: enterprise/models.py:1137
-msgid "Email"
-msgstr ""
-
-#: enterprise/models.py:1143
-msgid "Frequency"
-msgstr ""
-
-#: enterprise/models.py:1144
->>>>>>> b2bd795e
 msgid ""
 "The frequency interval (daily, weekly, or monthly) that the report should be "
 "sent."
 msgstr ""
 
-<<<<<<< HEAD
 #: enterprise/models.py:1168
 msgid "Day of Month"
 msgstr ""
 
 #: enterprise/models.py:1169
-=======
-#: enterprise/models.py:1149
-msgid "Day of Month"
-msgstr ""
-
-#: enterprise/models.py:1150
->>>>>>> b2bd795e
 msgid ""
 "The day of the month to send the report. This field is required and only "
 "valid when the frequency is monthly."
 msgstr ""
 
-<<<<<<< HEAD
 #: enterprise/models.py:1177
 msgid "Day of Week"
 msgstr ""
 
 #: enterprise/models.py:1178
-=======
-#: enterprise/models.py:1158
-msgid "Day of Week"
-msgstr ""
-
-#: enterprise/models.py:1159
->>>>>>> b2bd795e
 msgid ""
 "The day of the week to send the report. This field is required and only "
 "valid when the frequency is weekly."
 msgstr ""
 
-<<<<<<< HEAD
 #: enterprise/models.py:1182
 msgid "Hour of Day"
 msgstr ""
 
 #: enterprise/models.py:1183
-=======
-#: enterprise/models.py:1163
-msgid "Hour of Day"
-msgstr ""
-
-#: enterprise/models.py:1164
->>>>>>> b2bd795e
 msgid ""
 "The hour of the day to send the report, in Eastern Standard Time (EST). This "
 "is required for all frequency settings."
 msgstr ""
 
-<<<<<<< HEAD
 #: enterprise/models.py:1192
 msgid "Password Encryption Initialization Vector"
 msgstr ""
 
 #: enterprise/models.py:1193
-=======
-#: enterprise/models.py:1173
-msgid "Password Encryption Initialization Vector"
-msgstr ""
-
-#: enterprise/models.py:1174
->>>>>>> b2bd795e
 msgid ""
 "This is the initialization vector used to encrypt the password using AESencr"
 msgstr ""
 
-<<<<<<< HEAD
 #: enterprise/models.py:1200
 msgid "Password"
 msgstr ""
@@ -743,21 +670,6 @@
 msgstr ""
 
 #: enterprise/models.py:1248
-=======
-#: enterprise/models.py:1181
-msgid "Password"
-msgstr ""
-
-#: enterprise/models.py:1222
-msgid "Day of week must be set if the frequency is weekly."
-msgstr ""
-
-#: enterprise/models.py:1226
-msgid "Day of month must be set if the frequency is monthly."
-msgstr ""
-
-#: enterprise/models.py:1229
->>>>>>> b2bd795e
 msgid "Frequency must be set to either daily, weekly, or monthly."
 msgstr ""
 
@@ -1302,23 +1214,4 @@
 #: integrated_channels/integrated_channel/management/commands/transmit_learner_data.py:48
 #, python-brace-format
 msgid "A user with the username {username} was not found."
-<<<<<<< HEAD
-msgstr ""
-
-#: integrated_channels/integrated_channel/models.py:30
-msgid "Third Party name."
-msgstr ""
-
-#: integrated_channels/integrated_channel/models.py:31
-msgid "Data Type"
-msgstr ""
-
-#: integrated_channels/integrated_channel/models.py:35
-msgid "Enterprise Integrated Channel"
-msgstr ""
-
-#: integrated_channels/integrated_channel/models.py:36
-msgid "Enterprise Integrated Channels"
-=======
->>>>>>> b2bd795e
 msgstr ""